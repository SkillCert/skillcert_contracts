--- conflicted
+++ resolved
@@ -5,15 +5,8 @@
   "contracts/course/course_access"
 ]
 
-<<<<<<< HEAD
 resolver = "2"
 
-=======
-<<<<<<< HEAD
-resolver = "2"
-=======
->>>>>>> origin/main
->>>>>>> cf6130c6
 [workspace.dependencies]
 soroban-sdk = "22"
 
@@ -30,12 +23,4 @@
 # For more information about this profile see https://soroban.stellar.org/docs/basic-tutorials/logging#cargotoml-profile
 [profile.release-with-logs]
 inherits = "release"
-<<<<<<< HEAD
-debug-assertions = true
-=======
-<<<<<<< HEAD
-debug-assertions = true
-=======
-debug-assertions = true
->>>>>>> origin/main
->>>>>>> cf6130c6
+debug-assertions = true