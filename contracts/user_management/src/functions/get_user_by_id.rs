--- conflicted
+++ resolved
@@ -5,12 +5,9 @@
 
 use crate::error::{handle_error, Error};
 use crate::schema::{DataKey, UserProfile};
-<<<<<<< HEAD
 use crate::error::{Error, handle_error};
 use soroban_sdk::{symbol_short, Address, Env, Symbol};
-=======
 use core::iter::Iterator;
->>>>>>> 32220025
 
 /// Get User by ID
 /// - Only the profile owner or an admin can access it.
