// SPDX-License-Identifier: MIT
// Copyright (c) 2025 SkillCert

<<<<<<< HEAD
use crate::schema::{AdminConfig, DataKey};
use crate::error::{Error, handle_error};
use soroban_sdk::{Address, Env, Vec};
=======
use soroban_sdk::{Address, Env, Vec, Symbol, symbol_short};

use crate::error::{handle_error, Error};
use crate::schema::{
    AdminConfig, DataKey, ABSOLUTE_MAX_PAGE_SIZE, DEFAULT_MAX_PAGE_SIZE, MAX_ADMINS,
};
use core::iter::Iterator;

const INIT_SYSTEM_EVENT: Symbol = symbol_short!("initSys");
const ADD_ADMIN_EVENT: Symbol = symbol_short!("addAdmin");
const REMOVE_ADMIN_EVENT: Symbol = symbol_short!("rmvAdmin");
>>>>>>> 32220025

/// Initialize the admin system - can only be called once
pub fn initialize_system(
    env: Env,
    initializer: Address,
    super_admin: Address,
    max_page_size: Option<u32>,
) -> AdminConfig {
    initializer.require_auth();

    // Check if system is already initialized
    if let Some(existing_config) = env
        .storage()
        .persistent()
        .get::<DataKey, AdminConfig>(&DataKey::AdminConfig)
    {
        if existing_config.initialized {
            handle_error(&env, Error::AlreadInitialized)
        }
    }

    // Validate max_page_size
    let validated_max_page_size: u32 = match max_page_size {
        Some(size) => {
            if size == 0 || size > ABSOLUTE_MAX_PAGE_SIZE {
                handle_error(&env, Error::InvalidMaxPageSize)
            }
            size
        }
        // TODO: Make page size configurable through contract configuration
        None => DEFAULT_MAX_PAGE_SIZE, // Default
    };

    let config: AdminConfig = AdminConfig {
        initialized: true,
        super_admin: super_admin.clone(),
        max_page_size: validated_max_page_size,
        total_user_count: 0,
    };

    // Store the configuration
    env.storage()
        .persistent()
        .set(&DataKey::AdminConfig, &config);

    // Initialize empty admin list (super_admin is checked separately)
    let empty_admins: Vec<Address> = Vec::new(&env);
    env.storage()
        .persistent()
        .set(&DataKey::Admins, &empty_admins);

    env.events()
        .publish((INIT_SYSTEM_EVENT, &initializer), (super_admin, validated_max_page_size));

    config
}

/// Add a new admin (super admin only)
pub fn add_admin(env: Env, caller: Address, new_admin: Address) {
    caller.require_auth();

    let config: AdminConfig = env
        .storage()
        .persistent()
        .get::<DataKey, AdminConfig>(&DataKey::AdminConfig)
        .unwrap_or_else(|| handle_error(&env, Error::SystemNotInitialized));

    if !config.initialized {
        handle_error(&env, Error::SystemNotInitialized)
    }

    // Only super admin can add admins
    if caller != config.super_admin {
        handle_error(&env, Error::AccessDenied)
    }

    // Prevent adding super admin to regular admin list
    if new_admin == config.super_admin {
        handle_error(&env, Error::SuperAdminNotRegular)
    }

    let mut admins: Vec<Address> = env
        .storage()
        .persistent()
        .get::<DataKey, Vec<Address>>(&DataKey::Admins)
        .unwrap_or_else(|| Vec::new(&env));

    // Check if admin already exists
    if admins.iter().any(|a| a == new_admin) {
        handle_error(&env, Error::OperationFailed) // Don't disclose admin status
    }

    // Limit number of admins for security
    if admins.len() >= MAX_ADMINS {
        handle_error(&env, Error::MaxAdminsReached)
    }

    admins.push_back(new_admin.clone());
    env.storage().persistent().set(&DataKey::Admins, &admins);

    env.events()
        .publish((ADD_ADMIN_EVENT, &caller), (new_admin, admins.len()));
}

/// Remove an admin (super admin only)
pub fn remove_admin(env: Env, caller: Address, admin_to_remove: Address) {
    caller.require_auth();

    let config: AdminConfig = env
        .storage()
        .persistent()
        .get::<DataKey, AdminConfig>(&DataKey::AdminConfig)
        .unwrap_or_else(|| handle_error(&env, Error::SystemNotInitialized));

    if !config.initialized {
        handle_error(&env, Error::SystemNotInitialized)
    }

    // Only super admin can remove admins
    if caller != config.super_admin {
        handle_error(&env, Error::AccessDenied)
    }

    // Cannot remove super admin
    if admin_to_remove == config.super_admin {
        handle_error(&env, Error::CannotRemoveSuperAdmin)
    }

    let admins: Vec<Address> = env
        .storage()
        .persistent()
        .get::<DataKey, Vec<Address>>(&DataKey::Admins)
        .unwrap_or_else(|| Vec::new(&env));

    // Find and remove the admin
    let initial_len: u32 = admins.len();
    let mut new_admins: Vec<Address> = Vec::new(&env);

    for admin in admins.iter() {
        if admin != admin_to_remove {
            new_admins.push_back(admin);
        }
    }

    if new_admins.len() == initial_len {
        handle_error(&env, Error::AccessDenied) // Don't disclose admin existence
    }

    env.storage()
        .persistent()
        .set(&DataKey::Admins, &new_admins);

    env.events()
        .publish((REMOVE_ADMIN_EVENT, &caller), (admin_to_remove, new_admins.len()));
}

/// Get list of all admins (admin only)
pub fn get_admins(env: Env, caller: Address) -> Vec<Address> {
    caller.require_auth();

    let config: AdminConfig = env
        .storage()
        .persistent()
        .get::<DataKey, AdminConfig>(&DataKey::AdminConfig)
        .unwrap_or_else(|| handle_error(&env, Error::SystemNotInitialized));

    if !config.initialized {
        handle_error(&env, Error::SystemNotInitialized);
    }

    // Check if caller is an admin (including super admin)
    let is_super_admin: bool = caller == config.super_admin;
    let regular_admins: Vec<Address> = env
        .storage()
        .persistent()
        .get::<DataKey, Vec<Address>>(&DataKey::Admins)
        .unwrap_or_else(|| Vec::new(&env));
    let is_regular_admin = regular_admins.iter().any(|a| a == caller);

    if !is_super_admin && !is_regular_admin {
        handle_error(&env, Error::AccessDenied)
    }

    // Return all admins including super admin
    let mut all_admins: Vec<Address> = Vec::new(&env);
    all_admins.push_back(config.super_admin);

    for admin in regular_admins.iter() {
        all_admins.push_back(admin);
    }

    all_admins
}

/// Check if system is initialized
pub fn is_system_initialized(env: Env) -> bool {
    if let Some(config) = env
        .storage()
        .persistent()
        .get::<DataKey, AdminConfig>(&DataKey::AdminConfig)
    {
        config.initialized
    } else {
        false
    }
}

#[cfg(test)]
mod tests {
    use crate::{UserManagement, UserManagementClient};
    use soroban_sdk::{testutils::Address as _, Address, Env};

    #[test]
    fn test_initialize_system() {
        let env = Env::default();
        let contract_id = env.register(UserManagement, {});
        let client = UserManagementClient::new(&env, &contract_id);
        env.mock_all_auths();

        let initializer = Address::generate(&env);
        let super_admin = Address::generate(&env);

        const TEST_MAX_PAGE_SIZE: u32 = 50;
        let config =
            client.initialize_system(&initializer, &super_admin, &Some(TEST_MAX_PAGE_SIZE));

        assert!(config.initialized);
        assert_eq!(config.super_admin, super_admin);
        assert_eq!(config.max_page_size, TEST_MAX_PAGE_SIZE);
        assert_eq!(config.total_user_count, 0);

        assert!(client.is_system_initialized());
    }

    #[test]
    #[should_panic(expected = "HostError: Error(Contract, #1)")]
    fn test_cannot_initialize_twice() {
        let env = Env::default();
        let contract_id = env.register(UserManagement, {});
        let client = UserManagementClient::new(&env, &contract_id);
        env.mock_all_auths();

        let initializer = Address::generate(&env);
        let super_admin = Address::generate(&env);

        const TEST_MAX_PAGE_SIZE: u32 = 50;
        client.initialize_system(&initializer, &super_admin, &Some(TEST_MAX_PAGE_SIZE));
        client.initialize_system(&initializer, &super_admin, &Some(TEST_MAX_PAGE_SIZE));
    }

    #[test]
    fn test_add_remove_admin() {
        let env = Env::default();
        let contract_id = env.register(UserManagement, {});
        let client = UserManagementClient::new(&env, &contract_id);
        env.mock_all_auths();

        let initializer = Address::generate(&env);
        let super_admin = Address::generate(&env);
        let new_admin = Address::generate(&env);

        client.initialize_system(&initializer, &super_admin, &None);

        // Add admin
        client.add_admin(&super_admin, &new_admin);

        let admins = client.get_admins(&super_admin);
        assert_eq!(admins.len(), 2); // super_admin + new_admin

        // Remove admin
        client.remove_admin(&super_admin, &new_admin);

        let admins = client.get_admins(&super_admin);
        assert_eq!(admins.len(), 1); // only super_admin
    }

    #[test]
    #[should_panic(expected = "HostError: Error(Contract, #4)")]
    fn test_non_super_admin_cannot_add_admin() {
        let env = Env::default();
        let contract_id = env.register(UserManagement, {});
        let client = UserManagementClient::new(&env, &contract_id);
        env.mock_all_auths();

        let initializer = Address::generate(&env);
        let super_admin = Address::generate(&env);
        let regular_admin = Address::generate(&env);
        let new_admin = Address::generate(&env);

        client.initialize_system(&initializer, &super_admin, &None);
        client.add_admin(&super_admin, &regular_admin);

        // Regular admin tries to add another admin
        client.add_admin(&regular_admin, &new_admin);
    }
}<|MERGE_RESOLUTION|>--- conflicted
+++ resolved
@@ -1,11 +1,7 @@
 // SPDX-License-Identifier: MIT
 // Copyright (c) 2025 SkillCert
 
-<<<<<<< HEAD
 use crate::schema::{AdminConfig, DataKey};
-use crate::error::{Error, handle_error};
-use soroban_sdk::{Address, Env, Vec};
-=======
 use soroban_sdk::{Address, Env, Vec, Symbol, symbol_short};
 
 use crate::error::{handle_error, Error};
@@ -17,7 +13,7 @@
 const INIT_SYSTEM_EVENT: Symbol = symbol_short!("initSys");
 const ADD_ADMIN_EVENT: Symbol = symbol_short!("addAdmin");
 const REMOVE_ADMIN_EVENT: Symbol = symbol_short!("rmvAdmin");
->>>>>>> 32220025
+
 
 /// Initialize the admin system - can only be called once
 pub fn initialize_system(
