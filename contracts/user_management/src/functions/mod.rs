--- conflicted
+++ resolved
@@ -1,7 +1,6 @@
 // SPDX-License-Identifier: MIT
 // Copyright (c) 2025 SkillCert
 
-<<<<<<< HEAD
 pub mod admin_management;
 pub mod backup_recovery;
 pub mod create_user_profile;
@@ -10,22 +9,13 @@
 pub mod get_user_by_id;
 pub mod is_admin;
 pub mod list_all_registered_users;
-=======
 
 // MVP Implementation - core user management functions
 // Additional features like RBAC, admin management, and contract versioning are ommitted for brevity
 pub mod user;
 
-
 // pub mod utils;
-// pub mod admin_management;
 // pub mod contract_versioning;
-// pub mod create_user_profile;
-// pub mod delete_user;
-// pub mod edit_user_profile;
-// pub mod get_user_by_id;
-// pub mod is_admin;
-// pub mod list_all_registered_users;
 // pub mod list_users_with_access;
 // pub mod rbac;
 // pub mod save_profile;
@@ -41,5 +31,4 @@
     impl DummyContract {
         pub fn __constructor(_env: Env) {}
     }
-}
->>>>>>> 32220025
+}