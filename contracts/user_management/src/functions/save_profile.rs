// SPDX-License-Identifier: MIT
// Copyright (c) 2025 SkillCert

<<<<<<< HEAD
use crate::schema::{DataKey, LightProfile, UserProfile, UserRole, UserStatus};
use crate::error::{Error, handle_error};
use soroban_sdk::{Address, Env, String, Vec};

/// Security constants for profile validation
const MAX_NAME_LENGTH: usize = 100;
const MAX_EMAIL_LENGTH: usize = 320; // RFC 5321 standard
const MAX_SPECIALIZATION_LENGTH: usize = 100;
const MAX_LANGUAGE_LENGTH: usize = 50;
const MAX_CATEGORY_LENGTH: usize = 100;
const MAX_PASSWORD_LENGTH: usize = 128;
const MIN_PASSWORD_LENGTH: usize = 8;

/// Validates string content for security
fn validate_string_content(_env: &Env, s: &String, max_len: usize) -> bool {
    if s.len() > max_len as u32 {
        return false;
    }

    // For no_std environment, we'll do basic length validation
    // More sophisticated pattern matching can be added if needed
    true
}

pub fn user_management_save_profile(
=======
use crate::error::{handle_error, Error};
use crate::schema::{
    UserProfile,
    MIN_PASSWORD_LENGTH,
    MAX_PASSWORD_LENGTH,
/*     REQUIRED_SPECIAL_CHARS,
    REQUIRED_DIGITS,
    REQUIRED_UPPERCASE,
    REQUIRED_LOWERCASE, */
};
use soroban_sdk::{Env, String};

pub fn save_profile(
>>>>>>> 32220025
    env: Env,
    //user: Address,
    name: String,
    //lastname: String,
    email: String,
    password: String,
    confirm_password: String,
    specialization: String,
    //languages: Vec<String>,
    //teaching_categories: Vec<String>,
) -> UserProfile {
    // Validate inputs
    if password != confirm_password {
        handle_error(&env, Error::PasswordMismatch);
    }
    
    // Validate password strength
    validate_password_strength(&env, &password);
    
    if name.is_empty() || email.is_empty() {
        handle_error(&env, Error::RequiredFieldMissing);
    }

    // TODO: Implement email uniqueness check
    // This function needs to be updated to use the correct schema
    // Note: Uniqueness is enforced elsewhere in create_user_profile

    // Create or update profile using the current schema
    let profile: UserProfile = UserProfile {
        // NOTE: We only store presentation data in UserProfile per current schema
        // Build a full name from provided parts. If lastname is empty, keep name only.
        full_name: name.clone(),
        contact_email: email.clone(),
        profession: if specialization.is_empty() { None } else { Some(specialization.clone()) },
        country: None,
        purpose: None,
        profile_picture_url: None,
    };

    // TODO: Implement profile saving
    // This function needs to be updated to use the correct schema

    profile
}

// currently not possible
// check issue https://github.com/stellar/stellar-docs/issues/1630
/* fn hash_password(env: &Env, password: &String) -> String {
    // In a real implementation, this would use a proper hashing algorithm
    // For now, we'll just append a salt to demonstrate the concept
    let salt: u64 = env.ledger().timestamp();
    String::from_str(env, &format!("{}:{}", password.to_string(), salt))
} */


  /// Validates password strength according to security requirements
/// 
/// Checks for:
/// - Minimum and maximum length
/// - At least one uppercase letter
/// - At least one lowercase letter  
/// - At least one digit
/// - At least one special character
/// 
  fn validate_password_strength(env: &Env, password: &String) {
    let password_len: u32 = password.len() as u32;
    
    // Check minimum length
    if password_len < MIN_PASSWORD_LENGTH {
        handle_error(env, Error::PasswordTooShort);
    }
    
    // Check maximum length
    if password_len > MAX_PASSWORD_LENGTH {
        handle_error(env, Error::PasswordTooLong);
    }
    
/*     // Check for uppercase letter
    let has_uppercase = password.chars().any(|c| REQUIRED_UPPERCASE.contains(c));
    if !has_uppercase {
        handle_error(env, Error::PasswordMissingUppercase);
    }
    
    // Check for lowercase letter
    let has_lowercase = password.chars().any(|c| REQUIRED_LOWERCASE.contains(c));
    if !has_lowercase {
        handle_error(env, Error::PasswordMissingLowercase);
    }
    
    // Check for digit
    let has_digit = password.chars().any(|c| REQUIRED_DIGITS.contains(c));
    if !has_digit {
        handle_error(env, Error::PasswordMissingDigit);
    }
    
    // Check for special character
    let has_special = password.chars().any(|c| REQUIRED_SPECIAL_CHARS.contains(c));
    if !has_special {
        handle_error(env, Error::PasswordMissingSpecialChar);
    } */
}<|MERGE_RESOLUTION|>--- conflicted
+++ resolved
@@ -1,7 +1,6 @@
 // SPDX-License-Identifier: MIT
 // Copyright (c) 2025 SkillCert
 
-<<<<<<< HEAD
 use crate::schema::{DataKey, LightProfile, UserProfile, UserRole, UserStatus};
 use crate::error::{Error, handle_error};
 use soroban_sdk::{Address, Env, String, Vec};
@@ -27,7 +26,6 @@
 }
 
 pub fn user_management_save_profile(
-=======
 use crate::error::{handle_error, Error};
 use crate::schema::{
     UserProfile,
@@ -41,7 +39,6 @@
 use soroban_sdk::{Env, String};
 
 pub fn save_profile(
->>>>>>> 32220025
     env: Env,
     //user: Address,
     name: String,
