// SPDX-License-Identifier: MIT
// Copyright (c) 2025 SkillCert

#![no_std]

/// Contract version for tracking deployments and upgrades
pub const VERSION: &str = "1.0.0";

pub mod error;
pub mod functions;
pub mod schema;

#[cfg(test)]
mod test;

use soroban_sdk::{contract, contractimpl, Address, Env, String, Vec};
use crate::schema::{AdminConfig, LightProfile, PaginatedLightProfiles, PaginationParams, Permission, ProfileUpdateParams, UserProfile, UserRole, UserStatus};

/// User Management Contract
///
/// This contract handles user registration, profile management, authentication,
/// and administrative functions for the SkillCert platform. It manages user roles,
/// permissions, and provides comprehensive user lifecycle management.
#[contract]
pub struct UserManagement;

#[contractimpl]
impl UserManagement {


    /// Retrieve a user profile by their address.
    ///
    /// This function fetches a complete user profile using the user's blockchain address.
    /// Access may be restricted based on the requester's permissions.
    ///
    /// # Arguments
    ///
    /// * `env` - The Soroban environment
    /// * `requester` - The address of the user requesting the profile
    /// * `user_id` - The address of the user whose profile is being requested
    ///
    /// # Returns
    ///
    /// Returns the requested `UserProfile`.
    ///
    /// # Panics
    ///
    /// * If the user profile doesn't exist
    /// * If the requester doesn't have permission to view the profile
    /// * If the requester is not the user themselves or an admin
    ///
    /// # Examples
    ///
    /// ```rust
    /// // Get your own profile
    /// let my_profile = contract.get_user_by_id(env.clone(), my_address, my_address);
    /// 
    /// // Admin getting any user's profile
    /// let user_profile = contract.get_user_by_id(env.clone(), admin_address, user_address);
    /// ```
    ///
    /// # Edge Cases
    ///
    /// * **Non-existent user**: Will panic with appropriate error message
    /// * **Inactive user**: Returns profile but status will be `UserStatus::Inactive`
    /// * **Permission denied**: Non-admin users can only view their own profiles
    pub fn get_user_by_id(env: Env, requester: Address, user_id: Address) -> UserProfile {
        functions::get_user_by_id::get_user_by_id(env, requester, user_id)
    }

    /// Create a new user profile
    ///
    /// Creates a new user profile using a UserProfile struct.
    /// Validates mandatory fields (full_name and contact_email) and saves the profile.
    ///
    /// # Arguments
    /// * `env` - Soroban environment
    /// * `user` - Address of the user whose profile is being created
    /// * `profile` - UserProfile struct containing all profile data
    ///
    /// # Returns
    /// * `UserProfile` - The created user profile
    ///
    /// # Panics
    /// * If mandatory fields (full_name, contact_email) are missing
    /// * If user profile already exists
    /// * If email format is invalid
    /// * If validation rules are violated
    ///
    /// # Events
    /// Emits a user creation event upon successful creation
    ///
    /// # Examples
    ///
    /// ```rust
    /// let profile = UserProfile {
    ///     full_name: "John Doe".try_into().unwrap(),
    ///     contact_email: "john@example.com".try_into().unwrap(),
    ///     role: UserRole::Student,
    ///     status: UserStatus::Active,
    ///     country: Some("US".try_into().unwrap()),
    ///     ..Default::default()
    /// };
    /// 
    /// let created_profile = contract.create_user_profile(env, user_address, profile);
    /// ```
    ///
    /// # Edge Cases
    ///
    /// * **Duplicate profile**: Will panic if user already has a profile
    /// * **Empty required fields**: Will panic if full_name or contact_email are empty
    /// * **Invalid email**: Will panic if email format is not valid
    pub fn create_user_profile(env: Env, user: Address, profile: UserProfile) -> UserProfile {
        functions::create_user_profile::create_user_profile(env, user, profile)
    }

<<<<<<< HEAD
    // /// Check if an address has admin privileges.
    // ///
    // /// This function is used by other contracts to verify admin status
    // /// for cross-contract authorization checks.
    // ///
    // /// # Arguments
    // ///
    // /// * `env` - The Soroban environment
    // /// * `who` - The address to check for admin privileges
    // ///
    // /// # Returns
    // ///
    // /// Returns `true` if the address has admin privileges, `false` otherwise.
    // pub fn is_admin(env: Env, who: Address) -> bool {
    //     functions::is_admin::is_admin(env, who)
    // }

    // /// Delete (deactivate) a user account
    // ///
    // /// Performs a soft delete by marking the user as inactive instead of permanent deletion.
    // /// Only admins or the user themselves can trigger deletion.
    // ///
    // /// # Arguments
    // /// * `env` - Soroban environment
    // /// * `caller` - Address performing the deletion (must be admin or the user themselves)
    // /// * `user_id` - Address of the user to be deactivated
    // ///
    // /// # Panics
    // /// * If caller authentication fails
    // /// * If user doesn't exist
    // /// * If caller is neither admin nor the user themselves
    // /// * If user is already inactive
    // ///
    // /// # Events
    // /// Emits a user deactivation event upon successful deletion
    // pub fn delete_user(env: Env, caller: Address, user_id: Address) {
    //     functions::delete_user::delete_user(env, caller, user_id)
    // }

    // /// Lists all registered users with pagination and filtering (admin-only)
    // ///
    // /// # Arguments
    // /// * `env` - Soroban environment
    // /// * `caller` - Address performing the call (must be admin)
    // /// * `page` - Zero-based page index
    // /// * `page_size` - Number of items per page (must be > 0)
    // /// * `role_filter` - Optional role filter
    // /// * `country_filter` - Optional country filter
    // /// * `status_filter` - Optional status filter
    // ///
    // /// # Returns
    // /// * `Vec<LightProfile>` - Filtered and paginated lightweight user profiles
    // pub fn list_all_users(
    //     env: Env,
    //     caller: Address,
    //     page: u32,
    //     page_size: u32,
    //     role_filter: Option<UserRole>,
    //     country_filter: Option<String>,
    //     status_filter: Option<UserStatus>,
    // ) -> Vec<LightProfile> {
    //     functions::list_all_registered_users::list_all_users(
    //         env,
    //         caller,
    //         page,
    //         page_size,
    //         role_filter,
    //         country_filter,
    //         status_filter,
    //     )
    // }

    // /// Initialize the admin system (one-time only)
    // ///
    // /// # Arguments
    // /// * `env` - Soroban environment
    // /// * `initializer` - Address performing the initialization
    // /// * `super_admin` - Address that will become the super admin
    // /// * `max_page_size` - Optional maximum page size (default: 100, max: 1000)
    // ///
    // /// # Returns
    // /// * `AdminConfig` - The created admin configuration
    // pub fn initialize_system(
    //     env: Env,
    //     initializer: Address,
    //     super_admin: Address,
    //     max_page_size: Option<u32>,
    // ) -> AdminConfig {
    //     functions::admin_management::initialize_system(env, initializer, super_admin, max_page_size)
    // }

    // /// Add a new admin (super admin only)
    // ///
    // /// # Arguments
    // /// * `env` - Soroban environment
    // /// * `caller` - Address performing the call (must be super admin)
    // /// * `new_admin` - Address to be added as admin
    // pub fn add_admin(env: Env, caller: Address, new_admin: Address) {
    //     functions::admin_management::add_admin(env, caller, new_admin)
    // }

    // /// Remove an admin (super admin only)
    // ///
    // /// # Arguments
    // /// * `env` - Soroban environment
    // /// * `caller` - Address performing the call (must be super admin)
    // /// * `admin_to_remove` - Address to be removed from admins
    // pub fn remove_admin(env: Env, caller: Address, admin_to_remove: Address) {
    //     functions::admin_management::remove_admin(env, caller, admin_to_remove)
    // }

    // /// Get list of all admins (admin only)
    // ///
    // /// # Arguments
    // /// * `env` - Soroban environment
    // /// * `caller` - Address performing the call (must be admin)
    // ///
    // /// # Returns
    // /// * `Vec<Address>` - List of all admin addresses including super admin
    // pub fn get_admins(env: Env, caller: Address) -> Vec<Address> {
    //     functions::admin_management::get_admins(env, caller)
    // }
=======
    /// Edit an existing user profile
    ///
    /// Updates an existing user profile with new values for allowed fields.
    /// Only the user themselves or administrators can perform updates.
    /// Email and role fields cannot be updated through this function.
    ///
    /// # Arguments
    /// * `env` - Soroban environment
    /// * `caller` - Address of the user performing the update
    /// * `user_id` - Address of the user whose profile is being updated
    /// * `updates` - ProfileUpdateParams containing fields to update
    ///
    /// # Returns
    /// * `UserProfile` - The updated user profile
    ///
    /// # Panics
    /// * If caller authentication fails
    /// * If user profile doesn't exist
    /// * If caller lacks permission to edit
    /// * If any field validation fails
    /// * If user is inactive
    ///
    /// # Events
    /// Emits a user update event upon successful profile update
    ///
    /// # Examples
    ///
    /// ```rust
    /// let updates = ProfileUpdateParams {
    ///     full_name: Some("Jane Doe".try_into().unwrap()),
    ///     country: Some("CA".try_into().unwrap()),
    ///     bio: Some("Updated bio".try_into().unwrap()),
    ///     ..Default::default()
    /// };
    /// 
    /// let updated_profile = contract.edit_user_profile(env, caller_address, user_address, updates);
    /// ```
    ///
    /// # Edge Cases
    ///
    /// * **Partial updates**: Only provided fields are updated, others remain unchanged
    /// * **Admin override**: Admins can edit any user's profile except email/role
    /// * **Inactive user**: Cannot edit profiles of inactive users
    /// * **Invalid updates**: Empty strings or invalid data will cause panic
    pub fn edit_user_profile(
        env: Env,
        caller: Address,
        user_id: Address,
        updates: ProfileUpdateParams,
    ) -> UserProfile {
        functions::edit_user_profile::edit_user_profile(env, caller, user_id, updates)
    }

    /// Check if an address has admin privileges.
    ///
    /// This function is used by other contracts to verify admin status
    /// for cross-contract authorization checks.
    ///
    /// # Arguments
    ///
    /// * `env` - The Soroban environment
    /// * `who` - The address to check for admin privileges
    ///
    /// # Returns
    ///
    /// Returns `true` if the address has admin privileges, `false` otherwise.
    ///
    /// # Examples
    ///
    /// ```rust
    /// // Check if user is admin
    /// let is_admin = contract.is_admin(env.clone(), user_address);
    /// if is_admin {
    ///     // Perform admin operations
    /// }
    /// 
    /// // Cross-contract admin check
    /// let can_perform_action = contract.is_admin(env.clone(), caller_address);
    /// ```
    ///
    /// # Edge Cases
    ///
    /// * **System not initialized**: Returns `false` if admin system hasn't been set up
    /// * **Non-existent user**: Returns `false` for addresses that don't exist
    /// * **Regular users**: Always returns `false` for non-admin users
    pub fn is_admin(env: Env, who: Address) -> bool {
        functions::is_admin::is_admin(env, who)
    }

    /// Delete (deactivate) a user account
    ///
    /// Performs a soft delete by marking the user as inactive instead of permanent deletion.
    /// Only admins or the user themselves can trigger deletion.
    ///
    /// # Arguments
    /// * `env` - Soroban environment
    /// * `caller` - Address performing the deletion (must be admin or the user themselves)
    /// * `user_id` - Address of the user to be deactivated
    ///
    /// # Panics
    /// * If caller authentication fails
    /// * If user doesn't exist
    /// * If caller is neither admin nor the user themselves
    /// * If user is already inactive
    ///
    /// # Events
    /// Emits a user deactivation event upon successful deletion
    ///
    /// # Examples
    ///
    /// ```rust
    /// // User deleting their own account
    /// contract.delete_user(env.clone(), user_address, user_address);
    /// 
    /// // Admin deleting another user's account
    /// contract.delete_user(env.clone(), admin_address, user_to_delete);
    /// ```
    ///
    /// # Edge Cases
    ///
    /// * **Already inactive**: Will panic if trying to delete an already inactive user
    /// * **Permission denied**: Non-admin users can only delete their own accounts
    /// * **Data preservation**: User data is preserved but marked as inactive
    /// * **Irreversible**: Once deactivated, user cannot be reactivated through this contract
    pub fn delete_user(env: Env, caller: Address, user_id: Address) {
        functions::delete_user::delete_user(env, caller, user_id)
    }

    /// Lists all registered users with pagination and filtering (admin-only)
    ///
    /// # Arguments
    /// * `env` - Soroban environment
    /// * `caller` - Address performing the call (must be admin)
    /// * `page` - Zero-based page index
    /// * `page_size` - Number of items per page (must be > 0)
    /// * `role_filter` - Optional role filter
    /// * `country_filter` - Optional country filter
    /// * `status_filter` - Optional status filter
    ///
    /// # Returns
    /// * `Vec<LightProfile>` - Filtered and paginated lightweight user profiles
    ///
    /// # Panics
    /// * If caller is not an admin
    /// * If page_size is 0 or exceeds maximum allowed
    /// * If system is not initialized
    ///
    /// # Examples
    ///
    /// ```rust
    /// // Get first page with 10 users
    /// let users = contract.list_all_users(
    ///     env.clone(),
    ///     admin_address,
    ///     0,  // page 0
    ///     10, // page size
    ///     None, None, None // no filters
    /// );
    /// 
    /// // Filter by role and country
    /// let students = contract.list_all_users(
    ///     env.clone(),
    ///     admin_address,
    ///     0, 20,
    ///     Some(UserRole::Student),
    ///     Some("US".try_into().unwrap()),
    ///     None
    /// );
    /// ```
    ///
    /// # Edge Cases
    ///
    /// * **Empty results**: Returns empty vector if no users match filters
    /// * **Large page sizes**: Limited by system configuration (max 1000)
    /// * **Invalid page**: Returns empty vector for non-existent pages
    /// * **Multiple filters**: All filters are applied with AND logic
    pub fn list_all_users(
        env: Env,
        caller: Address,
        page: u32,
        page_size: u32,
        role_filter: Option<UserRole>,
        country_filter: Option<String>,
        status_filter: Option<UserStatus>,
    ) -> Vec<LightProfile> {
        functions::list_all_registered_users::list_all_users(
            env,
            caller,
            page,
            page_size,
            role_filter,
            country_filter,
            status_filter,
        )
    }

    /// Lists all registered users with cursor-based pagination and filtering (admin-only)
    ///
    /// This function implements efficient cursor-based pagination to avoid gas limit issues
    /// when dealing with large datasets. It returns a PaginatedResult with metadata for
    /// efficient navigation.
    ///
    /// # Arguments
    /// * `env` - Soroban environment
    /// * `caller` - Address performing the call (must be admin)
    /// * `pagination` - Pagination parameters including cursor and limit
    /// * `role_filter` - Optional filter for user role
    /// * `status_filter` - Optional filter for user status
    ///
    /// # Returns
    /// * `PaginatedLightProfiles` - Paginated results with navigation metadata
    pub fn list_all_users_cursor(
        env: Env,
        caller: Address,
        pagination: PaginationParams,
        role_filter: Option<UserRole>,
        status_filter: Option<UserStatus>,
    ) -> PaginatedLightProfiles {
        functions::list_all_registered_users::list_all_users_cursor(
            env,
            caller,
            pagination,
            role_filter,
            status_filter,
        )
    }

    /// Initialize the admin system (one-time only)
    ///
    /// # Arguments
    /// * `env` - Soroban environment
    /// * `initializer` - Address performing the initialization
    /// * `super_admin` - Address that will become the super admin
    /// * `max_page_size` - Optional maximum page size (default: 100, max: 1000)
    ///
    /// # Returns
    /// * `AdminConfig` - The created admin configuration
    ///
    /// # Panics
    /// * If system has already been initialized
    /// * If max_page_size exceeds 1000
    ///
    /// # Examples
    ///
    /// ```rust
    /// // Initialize with default settings
    /// let config = contract.initialize_system(
    ///     env.clone(),
    ///     deployer_address,
    ///     super_admin_address,
    ///     None
    /// );
    /// 
    /// // Initialize with custom page size
    /// let config = contract.initialize_system(
    ///     env.clone(),
    ///     deployer_address,
    ///     super_admin_address,
    ///     Some(500)
    /// );
    /// ```
    ///
    /// # Edge Cases
    ///
    /// * **Double initialization**: Will panic if called more than once
    /// * **Invalid page size**: Will panic if max_page_size > 1000
    /// * **Super admin privileges**: Super admin cannot be removed after initialization
    pub fn initialize_system(
        env: Env,
        initializer: Address,
        super_admin: Address,
        max_page_size: Option<u32>,
    ) -> AdminConfig {
        functions::admin_management::initialize_system(env, initializer, super_admin, max_page_size)
    }

    /// Add a new admin (super admin only)
    ///
    /// # Arguments
    /// * `env` - Soroban environment
    /// * `caller` - Address performing the call (must be super admin)
    /// * `new_admin` - Address to be added as admin
    ///
    /// # Panics
    /// * If caller is not the super admin
    /// * If system is not initialized
    /// * If new_admin is already an admin
    ///
    /// # Examples
    ///
    /// ```rust
    /// // Super admin adding a new admin
    /// contract.add_admin(env.clone(), super_admin_address, new_admin_address);
    /// ```
    ///
    /// # Edge Cases
    ///
    /// * **Already admin**: Will panic if trying to add an existing admin
    /// * **Self-promotion**: Super admin cannot add themselves (redundant)
    /// * **Non-existent user**: Can add admin privileges to any address
    pub fn add_admin(env: Env, caller: Address, new_admin: Address) {
        functions::admin_management::add_admin(env, caller, new_admin)
    }

    /// Remove an admin (super admin only)
    ///
    /// # Arguments
    /// * `env` - Soroban environment
    /// * `caller` - Address performing the call (must be super admin)
    /// * `admin_to_remove` - Address to be removed from admins
    ///
    /// # Panics
    /// * If caller is not the super admin
    /// * If system is not initialized
    /// * If admin_to_remove is not an admin
    /// * If trying to remove the super admin
    ///
    /// # Examples
    ///
    /// ```rust
    /// // Super admin removing another admin
    /// contract.remove_admin(env.clone(), super_admin_address, admin_to_remove);
    /// ```
    ///
    /// # Edge Cases
    ///
    /// * **Super admin protection**: Cannot remove the super admin
    /// * **Non-admin**: Will panic if trying to remove a non-admin address
    /// * **Self-removal**: Super admin cannot remove themselves
    pub fn remove_admin(env: Env, caller: Address, admin_to_remove: Address) {
        functions::admin_management::remove_admin(env, caller, admin_to_remove)
    }

    /// Get list of all admins (admin only)
    ///
    /// # Arguments
    /// * `env` - Soroban environment
    /// * `caller` - Address performing the call (must be admin)
    ///
    /// # Returns
    /// * `Vec<Address>` - List of all admin addresses including super admin
    ///
    /// # Panics
    /// * If caller is not an admin
    /// * If system is not initialized
    ///
    /// # Examples
    ///
    /// ```rust
    /// // Get all admin addresses
    /// let admins = contract.get_admins(env.clone(), admin_address);
    /// for admin in admins {
    ///     // Process each admin address
    /// }
    /// ```
    ///
    /// # Edge Cases
    ///
    /// * **Empty list**: Returns vector with only super admin if no other admins exist
    /// * **Admin only**: Only admins can view the admin list
    /// * **Order**: Super admin is typically first in the list
    pub fn get_admins(env: Env, caller: Address) -> Vec<Address> {
        functions::admin_management::get_admins(env, caller)
    }
>>>>>>> a7c290c7

    /// Check if the system is initialized
    ///
    /// # Arguments
    /// * `env` - Soroban environment
    ///
    /// # Returns
    /// * `bool` - True if system is initialized
    ///
    /// # Examples
    ///
    /// ```rust
    /// // Check if admin system is ready
    /// let is_initialized = contract.is_system_initialized(env.clone());
    /// if !is_initialized {
    ///     // Initialize the system first
    ///     contract.initialize_system(env, deployer, super_admin, None);
    /// }
    /// ```
    ///
    /// # Edge Cases
    ///
    /// * **Fresh deployment**: Returns `false` for newly deployed contracts
    /// * **Public access**: Anyone can check initialization status
    /// * **One-time check**: Once initialized, always returns `true`
    pub fn is_system_initialized(env: Env) -> bool {
        functions::admin_management::is_system_initialized(env)
    }

    /// Get the current contract version
    ///
    /// Returns the semantic version of the current contract deployment.
    /// This is useful for tracking contract upgrades and compatibility.
    ///
    /// # Arguments
    /// * `_env` - The Soroban environment (unused)
    ///
    /// # Returns
    /// * `String` - The current contract version
    pub fn get_contract_version(_env: Env) -> String {
        String::from_str(&_env, VERSION)
    }

    /// Get contract version history
    ///
    /// Returns a list of all versions that have been deployed for this contract.
    /// This helps track the evolution of the contract over time.
    ///
    /// # Arguments
    /// * `env` - The Soroban environment
    ///
    /// # Returns
    /// * `Vec<String>` - Vector of version strings in chronological order
    pub fn get_version_history(env: Env) -> Vec<String> {
        functions::contract_versioning::get_version_history(&env)
    }

    /// Check compatibility between contract versions
    ///
    /// Determines if data from one version can be safely used with another version.
    /// This is crucial for migration processes and backward compatibility.
    ///
    /// # Arguments
    /// * `env` - The Soroban environment
    /// * `from_version` - The source version to check compatibility from
    /// * `to_version` - The target version to check compatibility to
    ///
    /// # Returns
    /// * `bool` - True if the versions are compatible, false otherwise
    pub fn is_version_compatible(env: Env, from_version: String, to_version: String) -> bool {
        functions::contract_versioning::is_version_compatible(&env, from_version, to_version)
    }

    /// Migrate user data between contract versions
    ///
    /// Performs data migration from one contract version to another.
    /// This function handles the transformation of user data structures
    /// when upgrading contract versions.
    ///
    /// # Arguments
    /// * `env` - The Soroban environment
    /// * `caller` - The address performing the migration (must be admin)
    /// * `from_version` - The source version to migrate from
    /// * `to_version` - The target version to migrate to
    ///
    /// # Returns
    /// * `bool` - True if migration was successful, false otherwise
    ///
    /// # Events
    /// Emits a migration event upon successful completion
    pub fn migrate_user_data(env: Env, caller: Address, from_version: String, to_version: String) -> bool {
        functions::contract_versioning::migrate_user_data(&env, caller, from_version, to_version)
    }

    /// Get migration status for the current contract
    ///
    /// Returns information about the current migration status and any
    /// pending migrations that need to be completed.
    ///
    /// # Arguments
    /// * `env` - The Soroban environment
    ///
    /// # Returns
    /// * `String` - Migration status information
    pub fn get_migration_status(env: Env) -> String {
        functions::contract_versioning::get_migration_status(&env)
    }

    // RBAC Functions

    /// Set a user's role (admin only)
    ///
    /// # Arguments
    /// * `env` - Soroban environment
    /// * `caller` - Address performing the call (must have ManageAdmins permission)
    /// * `user` - Address of the user to assign role to
    /// * `role` - New role to assign
    pub fn set_user_role(env: Env, caller: Address, user: Address, role: UserRole) {
        functions::rbac::set_user_role(env, caller, user, role)
    }

    /// Check if a user has a specific permission
    ///
    /// # Arguments
    /// * `env` - Soroban environment
    /// * `user` - Address of the user to check
    /// * `permission` - Permission to check for
    ///
    /// # Returns
    /// * `bool` - True if user has the permission
    pub fn has_permission(env: Env, user: Address, permission: Permission) -> bool {
        functions::rbac::has_permission(&env, &user, &permission)
    }

    /// Grant additional permission to a user (admin only)
    ///
    /// # Arguments
    /// * `env` - Soroban environment
    /// * `caller` - Address performing the call (must have ManageAdmins permission)
    /// * `user` - Address of the user to grant permission to
    /// * `permission` - Permission to grant
    pub fn grant_user_permission(env: Env, caller: Address, user: Address, permission: Permission) {
        functions::rbac::grant_user_permission(env, caller, user, permission)
    }

    /// Revoke permission from a user (admin only)
    ///
    /// # Arguments
    /// * `env` - Soroban environment
    /// * `caller` - Address performing the call (must have ManageAdmins permission)
    /// * `user` - Address of the user to revoke permission from
    /// * `permission` - Permission to revoke
    pub fn revoke_user_permission(env: Env, caller: Address, user: Address, permission: Permission) {
        functions::rbac::revoke_user_permission(env, caller, user, permission)
    }

    /// Get all permissions for a user
    ///
    /// # Arguments
    /// * `env` - Soroban environment
    /// * `caller` - Address performing the call (must be user themselves or have ViewUsers permission)
    /// * `user` - Address of the user to get permissions for
    ///
    /// # Returns
    /// * `Vec<Permission>` - List of all permissions the user has
    pub fn get_user_permissions(env: Env, caller: Address, user: Address) -> Vec<Permission> {
        functions::rbac::get_user_permissions(env, caller, user)
    }
}<|MERGE_RESOLUTION|>--- conflicted
+++ resolved
@@ -114,130 +114,6 @@
         functions::create_user_profile::create_user_profile(env, user, profile)
     }
 
-<<<<<<< HEAD
-    // /// Check if an address has admin privileges.
-    // ///
-    // /// This function is used by other contracts to verify admin status
-    // /// for cross-contract authorization checks.
-    // ///
-    // /// # Arguments
-    // ///
-    // /// * `env` - The Soroban environment
-    // /// * `who` - The address to check for admin privileges
-    // ///
-    // /// # Returns
-    // ///
-    // /// Returns `true` if the address has admin privileges, `false` otherwise.
-    // pub fn is_admin(env: Env, who: Address) -> bool {
-    //     functions::is_admin::is_admin(env, who)
-    // }
-
-    // /// Delete (deactivate) a user account
-    // ///
-    // /// Performs a soft delete by marking the user as inactive instead of permanent deletion.
-    // /// Only admins or the user themselves can trigger deletion.
-    // ///
-    // /// # Arguments
-    // /// * `env` - Soroban environment
-    // /// * `caller` - Address performing the deletion (must be admin or the user themselves)
-    // /// * `user_id` - Address of the user to be deactivated
-    // ///
-    // /// # Panics
-    // /// * If caller authentication fails
-    // /// * If user doesn't exist
-    // /// * If caller is neither admin nor the user themselves
-    // /// * If user is already inactive
-    // ///
-    // /// # Events
-    // /// Emits a user deactivation event upon successful deletion
-    // pub fn delete_user(env: Env, caller: Address, user_id: Address) {
-    //     functions::delete_user::delete_user(env, caller, user_id)
-    // }
-
-    // /// Lists all registered users with pagination and filtering (admin-only)
-    // ///
-    // /// # Arguments
-    // /// * `env` - Soroban environment
-    // /// * `caller` - Address performing the call (must be admin)
-    // /// * `page` - Zero-based page index
-    // /// * `page_size` - Number of items per page (must be > 0)
-    // /// * `role_filter` - Optional role filter
-    // /// * `country_filter` - Optional country filter
-    // /// * `status_filter` - Optional status filter
-    // ///
-    // /// # Returns
-    // /// * `Vec<LightProfile>` - Filtered and paginated lightweight user profiles
-    // pub fn list_all_users(
-    //     env: Env,
-    //     caller: Address,
-    //     page: u32,
-    //     page_size: u32,
-    //     role_filter: Option<UserRole>,
-    //     country_filter: Option<String>,
-    //     status_filter: Option<UserStatus>,
-    // ) -> Vec<LightProfile> {
-    //     functions::list_all_registered_users::list_all_users(
-    //         env,
-    //         caller,
-    //         page,
-    //         page_size,
-    //         role_filter,
-    //         country_filter,
-    //         status_filter,
-    //     )
-    // }
-
-    // /// Initialize the admin system (one-time only)
-    // ///
-    // /// # Arguments
-    // /// * `env` - Soroban environment
-    // /// * `initializer` - Address performing the initialization
-    // /// * `super_admin` - Address that will become the super admin
-    // /// * `max_page_size` - Optional maximum page size (default: 100, max: 1000)
-    // ///
-    // /// # Returns
-    // /// * `AdminConfig` - The created admin configuration
-    // pub fn initialize_system(
-    //     env: Env,
-    //     initializer: Address,
-    //     super_admin: Address,
-    //     max_page_size: Option<u32>,
-    // ) -> AdminConfig {
-    //     functions::admin_management::initialize_system(env, initializer, super_admin, max_page_size)
-    // }
-
-    // /// Add a new admin (super admin only)
-    // ///
-    // /// # Arguments
-    // /// * `env` - Soroban environment
-    // /// * `caller` - Address performing the call (must be super admin)
-    // /// * `new_admin` - Address to be added as admin
-    // pub fn add_admin(env: Env, caller: Address, new_admin: Address) {
-    //     functions::admin_management::add_admin(env, caller, new_admin)
-    // }
-
-    // /// Remove an admin (super admin only)
-    // ///
-    // /// # Arguments
-    // /// * `env` - Soroban environment
-    // /// * `caller` - Address performing the call (must be super admin)
-    // /// * `admin_to_remove` - Address to be removed from admins
-    // pub fn remove_admin(env: Env, caller: Address, admin_to_remove: Address) {
-    //     functions::admin_management::remove_admin(env, caller, admin_to_remove)
-    // }
-
-    // /// Get list of all admins (admin only)
-    // ///
-    // /// # Arguments
-    // /// * `env` - Soroban environment
-    // /// * `caller` - Address performing the call (must be admin)
-    // ///
-    // /// # Returns
-    // /// * `Vec<Address>` - List of all admin addresses including super admin
-    // pub fn get_admins(env: Env, caller: Address) -> Vec<Address> {
-    //     functions::admin_management::get_admins(env, caller)
-    // }
-=======
     /// Edit an existing user profile
     ///
     /// Updates an existing user profile with new values for allowed fields.
@@ -602,7 +478,6 @@
     pub fn get_admins(env: Env, caller: Address) -> Vec<Address> {
         functions::admin_management::get_admins(env, caller)
     }
->>>>>>> a7c290c7
 
     /// Check if the system is initialized
     ///
