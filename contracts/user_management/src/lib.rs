--- conflicted
+++ resolved
@@ -9,18 +9,14 @@
 pub mod error;
 pub mod functions;
 pub mod models;
-
-<<<<<<< HEAD
+pub mod schema;
+
 #[cfg(test)]
 mod test;
 
 use soroban_sdk::{contract, contractimpl, Address, Env, String, Vec};
-use crate::schema::{AdminConfig, LightProfile, PaginatedLightProfiles, PaginationParams, Permission, ProfileUpdateParams, UserFilter, UserProfile, UserRole, UserStatus};
-=======
-use error::Error;
-use models::user::UserProfile;
-use soroban_sdk::{contract, contractimpl, Address, Env, String};
->>>>>>> 32220025
+use crate::schema::{AdminConfig, LightProfile, PaginatedLightProfiles, PaginationParams, ProfileUpdateParams, UserFilter, UserProfile, UserRole, UserStatus};
+use crate::error::Error;
 
 /// User Management Contract
 ///
@@ -67,7 +63,16 @@
     /// * If the profile is not found in storage, the function will panic with
     ///   `UserNotFound`.
     pub fn get_user_profile(env: Env, user: Address) -> Result<UserProfile, Error> {
-        functions::user::get_user_profile(env, user)
+        // Convert from models::user::UserProfile to schema::UserProfile
+        let model_profile = functions::user::get_user_profile(env.clone(), user)?;
+        Ok(UserProfile {
+            full_name: model_profile.full_name,
+            contact_email: model_profile.contact_email,
+            profession: model_profile.profession,
+            country: model_profile.country,
+            purpose: model_profile.purpose,
+            profile_picture_url: model_profile.profile_picture_url,
+        })
     }
 
     /// Create a new user profile
@@ -113,7 +118,6 @@
     /// * **Empty required fields**: Will panic if full_name or contact_email are empty
     /// * **Invalid email**: Will panic if email format is not valid
     pub fn create_user_profile(env: Env, user: Address, profile: UserProfile) -> UserProfile {
-<<<<<<< HEAD
         functions::create_user_profile::create_user_profile(env, user, profile)
     }
 
@@ -565,9 +569,6 @@
     /// * **One-time check**: Once initialized, always returns `true`
     pub fn is_system_initialized(env: Env) -> bool {
         functions::admin_management::is_system_initialized(env)
-=======
-        functions::user::create_user_profile(env, user, profile)
->>>>>>> 32220025
     }
 
     /// Get the current contract version
