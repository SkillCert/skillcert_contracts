#![cfg_attr(target_arch = "wasm32", no_std)]

pub mod functions;
pub mod schema;

#[cfg(test)]
mod test;

use crate::schema::{AdminConfig, LightProfile, UserProfile, UserRole, UserStatus};
use soroban_sdk::{contract, contractimpl, Address, Env, String, Vec};

#[contract]
pub struct UserManagement;

#[contractimpl]
impl UserManagement {
    pub fn save_profile(
        env: Env,
        name: String,
        email: String,
        profession: Option<String>,
        goals: Option<String>,
        country: String,
        user: Address,
    ) -> UserProfile {
        functions::save_profile::user_management_save_profile(
            env, user, name, email, profession, goals, country,
        )
    }

    // Aquí agregamos la nueva función get_user_by_id
    pub fn get_user_by_id(env: Env, requester: Address, user_id: Address) -> UserProfile {
        functions::get_user_by_id::get_user_by_id(env, requester, user_id)
    }

<<<<<<< HEAD
    /// Public admin check for cross-contract calls
    pub fn is_admin(env: Env, who: Address) -> bool {
        functions::is_admin::is_admin(env, who)
=======
    /// Delete (deactivate) a user account
    ///
    /// Performs a soft delete by marking the user as inactive instead of permanent deletion.
    /// Only admins or the user themselves can trigger deletion.
    ///
    /// # Arguments
    /// * `env` - Soroban environment
    /// * `caller` - Address performing the deletion (must be admin or the user themselves)
    /// * `user_id` - Address of the user to be deactivated
    ///
    /// # Panics
    /// * If caller authentication fails
    /// * If user doesn't exist
    /// * If caller is neither admin nor the user themselves
    /// * If user is already inactive
    ///
    /// # Events
    /// Emits a user deactivation event upon successful deletion
    pub fn delete_user(env: Env, caller: Address, user_id: Address) {
        functions::delete_user::delete_user(env, caller, user_id)
    }

    /// Lists all registered users with pagination and filtering (admin-only)
    ///
    /// # Arguments
    /// * `env` - Soroban environment
    /// * `caller` - Address performing the call (must be admin)
    /// * `page` - Zero-based page index
    /// * `page_size` - Number of items per page (must be > 0)
    /// * `role_filter` - Optional role filter
    /// * `country_filter` - Optional country filter
    /// * `status_filter` - Optional status filter
    ///
    /// # Returns
    /// * `Vec<LightProfile>` - Filtered and paginated lightweight user profiles
    pub fn list_all_users(
        env: Env,
        caller: Address,
        page: u32,
        page_size: u32,
        role_filter: Option<UserRole>,
        country_filter: Option<String>,
        status_filter: Option<UserStatus>,
    ) -> Vec<LightProfile> {
        functions::list_all_registered_users::list_all_users(
            env,
            caller,
            page,
            page_size,
            role_filter,
            country_filter,
            status_filter,
        )
    }

    /// Initialize the admin system (one-time only)
    ///
    /// # Arguments
    /// * `env` - Soroban environment
    /// * `initializer` - Address performing the initialization
    /// * `super_admin` - Address that will become the super admin
    /// * `max_page_size` - Optional maximum page size (default: 100, max: 1000)
    ///
    /// # Returns
    /// * `AdminConfig` - The created admin configuration
    pub fn initialize_system(
        env: Env,
        initializer: Address,
        super_admin: Address,
        max_page_size: Option<u32>,
    ) -> AdminConfig {
        functions::admin_management::initialize_system(env, initializer, super_admin, max_page_size)
    }

    /// Add a new admin (super admin only)
    ///
    /// # Arguments
    /// * `env` - Soroban environment
    /// * `caller` - Address performing the call (must be super admin)
    /// * `new_admin` - Address to be added as admin
    pub fn add_admin(env: Env, caller: Address, new_admin: Address) {
        functions::admin_management::add_admin(env, caller, new_admin)
    }

    /// Remove an admin (super admin only)
    ///
    /// # Arguments
    /// * `env` - Soroban environment
    /// * `caller` - Address performing the call (must be super admin)
    /// * `admin_to_remove` - Address to be removed from admins
    pub fn remove_admin(env: Env, caller: Address, admin_to_remove: Address) {
        functions::admin_management::remove_admin(env, caller, admin_to_remove)
    }

    /// Get list of all admins (admin only)
    ///
    /// # Arguments
    /// * `env` - Soroban environment
    /// * `caller` - Address performing the call (must be admin)
    ///
    /// # Returns
    /// * `Vec<Address>` - List of all admin addresses including super admin
    pub fn get_admins(env: Env, caller: Address) -> Vec<Address> {
        functions::admin_management::get_admins(env, caller)
    }

    /// Check if the system is initialized
    ///
    /// # Arguments
    /// * `env` - Soroban environment
    ///
    /// # Returns
    /// * `bool` - True if system is initialized
    pub fn is_system_initialized(env: Env) -> bool {
        functions::admin_management::is_initialized(env)
>>>>>>> 75fd1e96
    }
}<|MERGE_RESOLUTION|>--- conflicted
+++ resolved
@@ -33,11 +33,11 @@
         functions::get_user_by_id::get_user_by_id(env, requester, user_id)
     }
 
-<<<<<<< HEAD
     /// Public admin check for cross-contract calls
     pub fn is_admin(env: Env, who: Address) -> bool {
         functions::is_admin::is_admin(env, who)
-=======
+    }
+
     /// Delete (deactivate) a user account
     ///
     /// Performs a soft delete by marking the user as inactive instead of permanent deletion.
@@ -153,6 +153,5 @@
     /// * `bool` - True if system is initialized
     pub fn is_system_initialized(env: Env) -> bool {
         functions::admin_management::is_initialized(env)
->>>>>>> 75fd1e96
     }
 }