--- conflicted
+++ resolved
@@ -2,25 +2,12 @@
 name = "course_access"
 version = "0.0.0"
 edition = "2021"
-<<<<<<< HEAD
-
-[dependencies]
-soroban-sdk = { workspace = true }
-
-=======
 publish = false
->>>>>>> 4cc15fb8
 
 [lib]
 crate-type = ["cdylib"]
 doctest = false
 
-[dependencies]
-soroban-sdk = { workspace = true }
-
-[dev-dependencies]
-<<<<<<< HEAD
-soroban-sdk = { workspace = true, features = ["testutils"] }
 
 [profile.release]
 opt-level = "z"        # Tamaño reducido
@@ -28,6 +15,9 @@
 lto = true
 panic = "abort"
 strip = "symbols"
-=======
-soroban-sdk = { workspace = true, features = ["testutils"] }
->>>>>>> 4cc15fb8
+
+[dependencies]
+soroban-sdk = { workspace = true }
+
+[dev-dependencies]
+soroban-sdk = { workspace = true, features = ["testutils"] }