<<<<<<< HEAD
#![no_std]

pub mod functions {
    pub mod revoke_access;
=======
mod schema;
mod functions;

use soroban_sdk::{contract, contractimpl, Env, Address, String};

pub use schema::*;
pub use functions::*;


#[contract]
pub struct CourseAccessContract;

#[contractimpl]
impl CourseAccessContract {
    /// Grant access to a specific user for a given course
  
    pub fn grant_access(env: Env, course_id: String, user: Address) {
        course_access_grant_access(env, course_id, user);
    }

    /// Check if a user has access to a specific course

    pub fn has_access(env: Env, course_id: String, user: Address) -> bool {
        course_access_has_access(env, course_id, user)
    }


>>>>>>> cf6130c6
}<|MERGE_RESOLUTION|>--- conflicted
+++ resolved
@@ -1,9 +1,3 @@
-<<<<<<< HEAD
-#![no_std]
-
-pub mod functions {
-    pub mod revoke_access;
-=======
 mod schema;
 mod functions;
 
@@ -30,6 +24,8 @@
         course_access_has_access(env, course_id, user)
     }
 
-
->>>>>>> cf6130c6
+    /// Revoke access for a specific user from a course
+    pub fn revoke_access(env: Env, course_id: String, user: Address) -> bool {
+        course_access_revoke_access(env, course_id, user)
+    }
 }