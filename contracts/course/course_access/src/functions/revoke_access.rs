--- conflicted
+++ resolved
@@ -37,17 +37,17 @@
 ///
 /// Returns `true` if access was successfully revoked, `false` if the user
 /// didn't have access to the course in the first place.
-<<<<<<< HEAD
+validate-input-params
 pub fn revoke_access(env: Env, course_id: String, user: Address) -> bool {
  validate-input-params
-=======
+
 pub fn course_access_revoke_access(env: Env, course_id: String, user: Address) -> bool {
->>>>>>> b67fcc04
+ main
     // Input validation
     if course_id.is_empty() {
         return false;
     }
-<<<<<<< HEAD
+ validate-input-params
     // Consistent error handling for invalid user address
     // Uncomment and use handle_error if Address can be empty:
     // if user.is_empty() {
@@ -56,9 +56,9 @@
 
  main
     let key: DataKey = DataKey::CourseAccess(course_id.clone(), user.clone());
-=======
+
     // Optionally, add more checks for user address validity if needed
->>>>>>> b67fcc04
+ main
 
     let key: DataKey = DataKey::CourseAccess(course_id.clone(), user.clone());
     
