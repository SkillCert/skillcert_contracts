// SPDX-License-Identifier: MIT
// Copyright (c) 2025 SkillCert

use crate::schema::{CourseUsers, DataKey, UserCourses};
use soroban_sdk::{Address, Env, String};
use crate::functions::config::{TTL_BUMP, TTL_TTL};

<<<<<<< HEAD
// pub fn course_access_revoke_access(env: Env, course_id: String, user: Address) -> bool {
//     // Create storage key
//     let key = ("course_access", (course_id, user));

//     // Check if the CourseAccess entry exists in storage
//     if env.storage().instance().has(&key) {
//         // Remove the CourseAccess entry from storage
//         env.storage().instance().remove(&key);
//         true
//     } else {
//         // Fail if key does not exist
//         false
//     }
// }

=======
>>>>>>> 53517316
/// Revoke access for a specific user from a course.
///
/// This function removes a user's access to a specific course and updates
/// both the user's course list and the course's user list to maintain
/// data consistency across all storage structures.
///
/// # Arguments
///
/// * `env` - The Soroban environment
/// * `course_id` - The unique identifier of the course to revoke access from
/// * `user` - The address of the user to revoke access from
///
/// # Returns
///
/// Returns `true` if access was successfully revoked, `false` if the user
/// didn't have access to the course in the first place.
pub fn revoke_access(env: Env, course_id: String, user: Address) -> bool {
<<<<<<< HEAD
    // Input validation
    if course_id.is_empty() {
        return false;
    }
    // Consistent error handling for invalid user address
    // Uncomment and use handle_error if Address can be empty:
    // if user.is_empty() {
    //     handle_error(&env, Error::InvalidInput);
    // }

=======
>>>>>>> 53517316
    let key: DataKey = DataKey::CourseAccess(course_id.clone(), user.clone());

    // Check if the CourseAccess entry exists in persistent storage
    if env.storage().persistent().has(&key) {
        // Remove the CourseAccess entry
        env.storage().persistent().remove(&key);

        // Update UserCourses
        let user_courses_key = DataKey::UserCourses(user.clone());
        if let Some(mut user_courses) = env
            .storage()
            .persistent()
            .get::<DataKey, UserCourses>(&user_courses_key)
        {
            if let Some(index) = user_courses.courses.iter().position(|c| c == course_id) {
                user_courses.courses.remove(index as u32);
                env.storage()
                    .persistent()
                    .set(&user_courses_key, &user_courses);
                env.storage()
                    .persistent()
                    .extend_ttl(&user_courses_key, TTL_BUMP, TTL_TTL);
            }
        }

        // Update CourseUsers
        let course_users_key = DataKey::CourseUsers(course_id.clone());
        if let Some(mut course_users) = env
            .storage()
            .persistent()
            .get::<DataKey, CourseUsers>(&course_users_key)
        {
            if let Some(index) = course_users.users.iter().position(|u| u == user) {
                course_users.users.remove(index as u32);
                env.storage()
                    .persistent()
                    .set(&course_users_key, &course_users);
                env.storage()
                    .persistent()
                    .extend_ttl(&course_users_key, TTL_BUMP, TTL_TTL);
            }
        }

        true
    } else {
        false
    }
}<|MERGE_RESOLUTION|>--- conflicted
+++ resolved
@@ -5,7 +5,7 @@
 use soroban_sdk::{Address, Env, String};
 use crate::functions::config::{TTL_BUMP, TTL_TTL};
 
-<<<<<<< HEAD
+ validate-input-params
 // pub fn course_access_revoke_access(env: Env, course_id: String, user: Address) -> bool {
 //     // Create storage key
 //     let key = ("course_access", (course_id, user));
@@ -21,8 +21,7 @@
 //     }
 // }
 
-=======
->>>>>>> 53517316
+ main
 /// Revoke access for a specific user from a course.
 ///
 /// This function removes a user's access to a specific course and updates
@@ -40,7 +39,7 @@
 /// Returns `true` if access was successfully revoked, `false` if the user
 /// didn't have access to the course in the first place.
 pub fn revoke_access(env: Env, course_id: String, user: Address) -> bool {
-<<<<<<< HEAD
+ validate-input-params
     // Input validation
     if course_id.is_empty() {
         return false;
@@ -51,8 +50,7 @@
     //     handle_error(&env, Error::InvalidInput);
     // }
 
-=======
->>>>>>> 53517316
+ main
     let key: DataKey = DataKey::CourseAccess(course_id.clone(), user.clone());
 
     // Check if the CourseAccess entry exists in persistent storage
