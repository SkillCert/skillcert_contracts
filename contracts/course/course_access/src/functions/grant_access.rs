--- conflicted
+++ resolved
@@ -20,7 +20,7 @@
 /// # Panics
 ///
 /// Panics with `Error::UserAlreadyHasAccess` if the user already has access to the course.
-<<<<<<< HEAD
+ validate-input-params
 pub fn grant_access(env: Env, course_id: String, user: Address) {
   validate-input-params
     // Input validation
@@ -33,17 +33,17 @@
     //     handle_error(&env, Error::InvalidInput);
     // }
 
-=======
+
   main
     let key: DataKey = DataKey::CourseAccess(course_id.clone(), user.clone());
-=======
+
 pub fn course_access_grant_access(env: Env, course_id: String, user: Address) {
     // Input validation
         if course_id.is_empty() {
             handle_error(&env, CourseAccessError::InvalidInput)
         }
     // Optionally, add more checks for user address validity if needed
->>>>>>> b67fcc04
+ main
 
     let key: DataKey = DataKey::CourseAccess(course_id.clone(), user.clone());
     
