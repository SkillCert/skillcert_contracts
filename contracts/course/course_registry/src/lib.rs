// SPDX-License-Identifier: MIT
// Copyright (c) 2025 SkillCert
#![allow(clippy::too_many_arguments)]
#![no_std]

/// Contract version for tracking deployments and upgrades
pub const VERSION: &str = "1.0.0";

pub mod error;
pub mod functions;
pub mod schema;

#[cfg(test)]
mod test;

use crate::schema::{
    Course, CourseCategory, CourseFilters, CourseGoal, CourseLevel, CourseModule, EditCourseParams,
};
use soroban_sdk::{contract, contractimpl, Address, Env, String, Vec};

/// Course Registry Contract
///
/// This contract manages the creation, modification, and querying of courses
/// in the SkillCert platform. It handles course metadata, categories, modules,
/// goals, prerequisites, and provides comprehensive course management functionality.
#[contract]
pub struct CourseRegistry;

#[contractimpl]
impl CourseRegistry {
    /// Create a new course in the registry.
    ///
    /// This function creates a new course with the specified metadata and
    /// returns the created course object with a unique identifier.
    ///
    /// # Arguments
    ///
    /// * `env` - The Soroban environment
    /// * `creator` - The address of the course creator
    /// * `title` - The course title
    /// * `description` - The course description
    /// * `price` - The course price in the platform's currency
    /// * `category` - Optional course category
    /// * `language` - Optional course language
    /// * `thumbnail_url` - Optional URL for the course thumbnail image
    /// * `level` - Optional course difficulty level
    /// * `duration_hours` - Optional estimated duration in hours
    ///
    /// # Returns
    ///
    /// Returns the created `Course` object with all metadata and a unique ID.
    ///
    /// # Panics
    ///
    /// * If title or description are empty
    /// * If creator address is invalid
    /// * If price exceeds maximum allowed value
    ///
    /// # Examples
    ///
    /// ```rust
    /// let course = contract.create_course(
    ///     env.clone(),
    ///     instructor_address,
    ///     "Rust Programming Basics".try_into().unwrap(),
    ///     "Learn Rust from scratch".try_into().unwrap(),
    ///     5000, // price in platform currency
    ///     Some("Programming".try_into().unwrap()),
    ///     Some("en".try_into().unwrap()),
    ///     Some("https://example.com/thumb.jpg".try_into().unwrap()),
    ///     Some(CourseLevel::Beginner),
    ///     Some(40)
    /// );
    /// ```
    ///
    /// # Edge Cases
    ///
    /// * **Empty strings**: Title and description cannot be empty
    /// * **Large prices**: Price must be within reasonable bounds
    /// * **Invalid URLs**: Thumbnail URL should be valid if provided
    /// * **Auto-generated ID**: Course ID is automatically generated
    pub fn create_course(
        env: Env,
        creator: Address,
        title: String,
        description: String,
        price: u128,
        category: Option<String>,
        language: Option<String>,
        thumbnail_url: Option<String>,
        level: Option<CourseLevel>,
        duration_hours: Option<u32>,
    ) -> Course {
        functions::create_course::create_course(
            env,
            creator,
            title,
            description,
            price,
            category,
            language,
            thumbnail_url,
            level,
            duration_hours,
        )
    }

    /// Create a new course category.
    ///
    /// This function creates a new category that can be used to classify courses.
    ///
    /// # Arguments
    ///
    /// * `env` - The Soroban environment
    /// * `caller` - The address of the user creating the category
    /// * `name` - The name of the category
    /// * `description` - Optional description of the category
    ///
    /// # Returns
    ///
    /// Returns the unique ID of the created category.
    ///
    /// # Panics
    ///
    /// * If category name is empty
    /// * If category with same name already exists
    ///
    /// # Examples
    ///
    /// ```rust
    /// // Create a programming category
    /// let category_id = contract.create_course_category(
    ///     env.clone(),
    ///     admin_address,
    ///     "Programming".try_into().unwrap(),
    ///     Some("Computer programming courses".try_into().unwrap())
    /// );
    /// ```
    ///
    /// # Edge Cases
    ///
    /// * **Duplicate names**: Cannot create categories with existing names
    /// * **Empty names**: Category name cannot be empty
    /// * **Unique IDs**: Each category gets a unique auto-generated ID
    pub fn create_course_category(
        env: Env,
        caller: Address,
        name: String,
        description: Option<String>,
    ) -> u128 {
        functions::create_course_category::create_course_category(env, caller, name, description)
    }

    /// Retrieve a course by its ID.
    ///
    /// This function fetches a course's complete information using its unique identifier.
    ///
    /// # Arguments
    ///
    /// * `env` - The Soroban environment
    /// * `course_id` - The unique identifier of the course to retrieve
    ///
    /// # Returns
    ///
    /// Returns the `Course` object containing all course metadata.
    ///
    /// # Panics
    ///
    /// * If course with given ID doesn't exist
    /// * If course_id is invalid or empty
    ///
    /// # Examples
    ///
    /// ```rust
    /// // Get course by ID
    /// let course = contract.get_course(env.clone(), "course_123".try_into().unwrap());
    /// println!("Course title: {}", course.title);
    /// ```
    ///
    /// # Edge Cases
    ///
    /// * **Non-existent course**: Will panic if course ID doesn't exist
    /// * **Archived courses**: Still retrievable but marked as archived
    /// * **Public access**: Anyone can retrieve course information
    pub fn get_course(env: Env, course_id: String) -> Course {
        functions::get_course::get_course(&env, course_id)
    }

    /// Retrieve a course category by its ID.
    ///
    /// This function fetches a category's information using its unique identifier.
    ///
    /// # Arguments
    ///
    /// * `env` - The Soroban environment
    /// * `category_id` - The unique identifier of the category to retrieve
    ///
    /// # Returns
    ///
    /// Returns `Some(CourseCategory)` if found, `None` if the category doesn't exist.
    ///
    /// # Examples
    ///
    /// ```rust
    /// // Get category by ID
    /// if let Some(category) = contract.get_course_category(env.clone(), 1) {
    ///     println!("Category: {}", category.name);
    /// } else {
    ///     println!("Category not found");
    /// }
    /// ```
    ///
    /// # Edge Cases
    ///
    /// * **Non-existent category**: Returns `None` instead of panicking
    /// * **Invalid ID**: Returns `None` for invalid category IDs
    /// * **Public access**: Anyone can retrieve category information
    pub fn get_course_category(env: Env, category_id: u128) -> Option<CourseCategory> {
        functions::get_course_category::get_course_category(&env, category_id)
    }

    /// Get all courses created by a specific instructor.
    ///
    /// This function retrieves all courses that were created by the specified instructor.
    ///
    /// # Arguments
    ///
    /// * `env` - The Soroban environment
    /// * `instructor` - The address of the instructor to query courses for
    ///
    /// # Returns
    ///
    /// Returns a vector of `Course` objects created by the instructor.
    ///
    /// # Examples
    ///
    /// ```rust
    /// // Get all courses by an instructor
    /// let instructor_courses = contract.get_courses_by_instructor(env.clone(), instructor_address);
    /// for course in instructor_courses {
    ///     println!("Course: {}", course.title);
    /// }
    /// ```
    ///
    /// # Edge Cases
    ///
    /// * **No courses**: Returns empty vector if instructor has no courses
    /// * **Archived courses**: Includes archived courses in results
    /// * **Public access**: Anyone can query instructor courses
    /// * **Invalid instructor**: Returns empty vector for non-existent instructors
    pub fn get_courses_by_instructor(env: Env, instructor: Address) -> Vec<Course> {
        functions::get_courses_by_instructor::get_courses_by_instructor(&env, instructor)
    }

    /// Remove a module from a course.
    ///
    /// This function removes a specific module from its associated course.
    ///
    /// # Arguments
    ///
    /// * `env` - The Soroban environment
    /// * `module_id` - The unique identifier of the module to remove
    ///
    /// # Panics
    ///
<<<<<<< HEAD
    /// * If the module doesn't exist
    /// * If the module_id is invalid or empty
    /// * If module removal operation fails
    ///
    /// # Examples
    ///
    /// ```rust
    /// // Remove a module from a course
    /// contract.remove_module(env.clone(), "module_123".try_into().unwrap());
    /// ```
    ///
    /// # Edge Cases
    ///
    /// * **Non-existent module**: Will panic if module ID doesn't exist
    /// * **Invalid ID**: Will panic for invalid or empty module IDs
    /// * **Course updates**: Automatically updates course module count
    pub fn remove_module(env: Env, module_id: String) -> () {
=======
    /// Panics if the module removal fails or if the module doesn't exist.
    pub fn remove_module(env: Env, module_id: String) {
>>>>>>> 8610083a
        functions::remove_module::remove_module(&env, module_id).unwrap_or_else(|e| panic!("{}", e))
    }

    /// Add a new module to a course.
    ///
    /// This function creates and adds a new module to the specified course
    /// at the given position.
    ///
    /// # Arguments
    ///
    /// * `env` - The Soroban environment
    /// * `course_id` - The unique identifier of the course to add the module to
    /// * `position` - The position where the module should be inserted
    /// * `title` - The title of the new module
    ///
    /// # Returns
    ///
    /// Returns the created `CourseModule` object.
<<<<<<< HEAD
    ///
    /// # Panics
    ///
    /// * If course doesn't exist
    /// * If caller is not the course creator
    /// * If module title is empty
    /// * If position is invalid
    ///
    /// # Examples
    ///
    /// ```rust
    /// // Add a module at position 1
    /// let module = contract.add_module(
    ///     env.clone(),
    ///     course_creator_address,
    ///     "course_123".try_into().unwrap(),
    ///     1,
    ///     "Introduction to Variables".try_into().unwrap()
    /// );
    /// ```
    ///
    /// # Edge Cases
    ///
    /// * **Invalid position**: Position must be valid for the course
    /// * **Empty title**: Module title cannot be empty
    /// * **Creator only**: Only course creator can add modules
    /// * **Auto-generated ID**: Module gets unique auto-generated ID
    pub fn add_module(env: Env, caller: Address, course_id: String, position: u32, title: String) -> CourseModule {
=======
    pub fn add_module(
        env: Env,
        caller: Address,
        course_id: String,
        position: u32,
        title: String,
    ) -> CourseModule {
>>>>>>> 8610083a
        functions::add_module::course_registry_add_module(env, caller, course_id, position, title)
    }

    /// Delete a course from the registry.
    ///
    /// This function permanently removes a course from the registry.
    /// Only the course creator can delete their own courses.
    ///
    /// # Arguments
    ///
    /// * `env` - The Soroban environment
    /// * `creator` - The address of the course creator
    /// * `course_id` - The unique identifier of the course to delete
    ///
    /// # Panics
    ///
<<<<<<< HEAD
    /// * If course doesn't exist
    /// * If creator is not the actual course creator
    /// * If course_id is invalid or empty
    ///
    /// # Examples
    ///
    /// ```rust
    /// // Course creator deleting their course
    /// contract.delete_course(env.clone(), course_creator_address, "course_123".try_into().unwrap());
    /// ```
    ///
    /// # Edge Cases
    ///
    /// * **Permission denied**: Only course creator can delete their courses
    /// * **Non-existent course**: Will panic if course doesn't exist
    /// * **Permanent deletion**: Course and all associated data are permanently removed
    /// * **Enrolled students**: Consider impact on enrolled students before deletion
    pub fn delete_course(env: Env, creator: Address, course_id: String) -> () {
=======
    /// Panics if the deletion fails or if the creator is not authorized.
    pub fn delete_course(env: Env, creator: Address, course_id: String) {
>>>>>>> 8610083a
        functions::delete_course::delete_course(&env, creator, course_id)
            .unwrap_or_else(|e| panic!("{}", e))
    }

    /// Simple hello world function for testing.
    ///
    /// This is a basic function that returns a greeting message,
    /// primarily used for testing contract deployment and basic functionality.
    ///
    /// # Arguments
    ///
    /// * `_env` - The Soroban environment (unused)
    ///
    /// # Returns
    ///
    /// Returns a greeting string.
    ///
    /// # Examples
    ///
    /// ```rust
    /// // Test contract deployment
    /// let greeting = contract.hello_world(env.clone());
    /// assert_eq!(greeting, "Hello from Web3 👋");
    /// ```
    ///
    /// # Edge Cases
    ///
    /// * **Always succeeds**: This function never fails
    /// * **No dependencies**: Requires no external data or state
    /// * **Testing only**: Primarily intended for contract testing
    pub fn hello_world(_env: Env) -> String {
        String::from_str(&_env, "Hello from Web3 👋")
    }

    /// Edit an existing course goal.
    ///
    /// This function allows the course creator to modify the content of an existing goal.
    ///
    /// # Arguments
    ///
    /// * `env` - The Soroban environment
    /// * `creator` - The address of the course creator
    /// * `course_id` - The unique identifier of the course
    /// * `goal_id` - The unique identifier of the goal to edit
    /// * `new_content` - The new content for the goal
    ///
    /// # Returns
    ///
    /// Returns the updated `CourseGoal` object.
    ///
    /// # Panics
    ///
    /// * If course doesn't exist
    /// * If goal doesn't exist
    /// * If creator is not the course creator
    /// * If new_content is empty
    ///
    /// # Examples
    ///
    /// ```rust
    /// // Edit a course goal
    /// let updated_goal = contract.edit_goal(
    ///     env.clone(),
    ///     course_creator_address,
    ///     "course_123".try_into().unwrap(),
    ///     "goal_456".try_into().unwrap(),
    ///     "Updated learning objective".try_into().unwrap()
    /// );
    /// ```
    ///
    /// # Edge Cases
    ///
    /// * **Empty content**: New content cannot be empty
    /// * **Creator only**: Only course creator can edit goals
    /// * **Non-existent goal**: Will panic if goal ID doesn't exist
    /// * **Content validation**: New content must meet validation requirements
    pub fn edit_goal(
        env: Env,
        creator: Address,
        course_id: String,
        goal_id: String,
        new_content: String,
    ) -> CourseGoal {
        functions::edit_goal::edit_goal(env, creator, course_id, goal_id, new_content)
    }

    /// Add a new goal to a course.
    ///
    /// This function creates and adds a new learning goal to the specified course.
    ///
    /// # Arguments
    ///
    /// * `env` - The Soroban environment
    /// * `creator` - The address of the course creator
    /// * `course_id` - The unique identifier of the course
    /// * `content` - The content/description of the goal
    ///
    /// # Returns
    ///
    /// Returns the created `CourseGoal` object.
    ///
    /// # Panics
    ///
    /// * If course doesn't exist
    /// * If creator is not the course creator
    /// * If content is empty
    ///
    /// # Examples
    ///
    /// ```rust
    /// // Add a learning goal to a course
    /// let goal = contract.add_goal(
    ///     env.clone(),
    ///     course_creator_address,
    ///     "course_123".try_into().unwrap(),
    ///     "Students will learn basic programming concepts".try_into().unwrap()
    /// );
    /// ```
    ///
    /// # Edge Cases
    ///
    /// * **Empty content**: Goal content cannot be empty
    /// * **Creator only**: Only course creator can add goals
    /// * **Auto-generated ID**: Goal gets unique auto-generated ID
    /// * **Content validation**: Goal content must meet validation requirements
    pub fn add_goal(env: Env, creator: Address, course_id: String, content: String) -> CourseGoal {
        functions::add_goal::add_goal(env, creator, course_id, content)
    }

    /// Remove a goal from a course.
    ///
    /// This function removes a specific learning goal from the course.
    ///
    /// # Arguments
    ///
    /// * `env` - The Soroban environment
    /// * `caller` - The address of the user requesting the removal
    /// * `course_id` - The unique identifier of the course
    /// * `goal_id` - The unique identifier of the goal to remove
<<<<<<< HEAD
    ///
    /// # Panics
    ///
    /// * If course doesn't exist
    /// * If goal doesn't exist
    /// * If caller is not the course creator
    ///
    /// # Examples
    ///
    /// ```rust
    /// // Remove a goal from a course
    /// contract.remove_goal(
    ///     env.clone(),
    ///     course_creator_address,
    ///     "course_123".try_into().unwrap(),
    ///     "goal_456".try_into().unwrap()
    /// );
    /// ```
    ///
    /// # Edge Cases
    ///
    /// * **Creator only**: Only course creator can remove goals
    /// * **Non-existent goal**: Will panic if goal ID doesn't exist
    /// * **Permanent removal**: Goal is permanently deleted from course
    /// * **Goal count**: Automatically updates course goal count
    pub fn remove_goal(env: Env, caller: Address, course_id: String, goal_id: String) -> () {
=======
    pub fn remove_goal(env: Env, caller: Address, course_id: String, goal_id: String) {
>>>>>>> 8610083a
        functions::remove_goal::remove_goal(env, caller, course_id, goal_id)
    }

    /// Add prerequisites to a course.
    ///
    /// This function adds prerequisite courses that must be completed
    /// before a student can enroll in the target course.
    ///
    /// # Arguments
    ///
    /// * `env` - The Soroban environment
    /// * `creator` - The address of the course creator
    /// * `course_id` - The unique identifier of the course
    /// * `prerequisite_course_ids` - Vector of course IDs that are prerequisites
    ///
    /// # Panics
    ///
    /// * If course doesn't exist
    /// * If creator is not the course creator
    /// * If any prerequisite course doesn't exist
    /// * If trying to add self as prerequisite
    ///
    /// # Examples
    ///
    /// ```rust
    /// let mut prerequisites = Vec::new(&env);
    /// prerequisites.push_back("basic_rust".try_into().unwrap());
    /// prerequisites.push_back("programming_fundamentals".try_into().unwrap());
    /// 
    /// contract.add_prerequisite(
    ///     env.clone(),
    ///     course_creator_address,
    ///     "advanced_rust".try_into().unwrap(),
    ///     prerequisites
    /// );
    /// ```
    ///
    /// # Edge Cases
    ///
    /// * **Circular dependencies**: Cannot add self as prerequisite
    /// * **Non-existent courses**: All prerequisite courses must exist
    /// * **Creator only**: Only course creator can add prerequisites
    /// * **Duplicate prerequisites**: Adding same prerequisite multiple times is ignored
    pub fn add_prerequisite(
        env: Env,
        creator: Address,
        course_id: String,
        prerequisite_course_ids: Vec<String>,
    ) {
        functions::create_prerequisite::add_prerequisite(
            env,
            creator,
            course_id,
            prerequisite_course_ids,
        )
    }

    /// Remove a prerequisite from a course.
    ///
    /// This function removes a specific prerequisite course requirement
    /// from the target course.
    ///
    /// # Arguments
    ///
    /// * `env` - The Soroban environment
    /// * `creator` - The address of the course creator
    /// * `course_id` - The unique identifier of the course
    /// * `prerequisite_course_id` - The ID of the prerequisite course to remove
    ///
    /// # Panics
    ///
    /// * If course doesn't exist
    /// * If creator is not the course creator
    /// * If prerequisite doesn't exist for the course
    ///
    /// # Examples
    ///
    /// ```rust
    /// // Remove a prerequisite from a course
    /// contract.remove_prerequisite(
    ///     env.clone(),
    ///     course_creator_address,
    ///     "advanced_rust".try_into().unwrap(),
    ///     "basic_rust".try_into().unwrap()
    /// );
    /// ```
    ///
    /// # Edge Cases
    ///
    /// * **Non-existent prerequisite**: Will panic if prerequisite doesn't exist
    /// * **Creator only**: Only course creator can remove prerequisites
    /// * **No effect**: Removing non-existent prerequisite has no effect
    /// * **Student impact**: Consider impact on enrolled students
    pub fn remove_prerequisite(
        env: Env,
        creator: Address,
        course_id: String,
        prerequisite_course_id: String,
    ) {
        functions::remove_prerequisite::remove_prerequisite(
            env,
            creator,
            course_id,
            prerequisite_course_id,
        )
    }

    /// Edit the prerequisites for a course.
    ///
    /// This function replaces all existing prerequisites with a new set
    /// of prerequisite courses.
    ///
    /// # Arguments
    ///
    /// * `env` - The Soroban environment
    /// * `creator` - The address of the course creator
    /// * `course_id` - The unique identifier of the course
    /// * `new_prerequisites` - Vector of new prerequisite course IDs
    ///
    /// # Panics
    ///
    /// * If course doesn't exist
    /// * If creator is not the course creator
    /// * If any prerequisite course doesn't exist
    /// * If trying to add self as prerequisite
    ///
    /// # Examples
    ///
    /// ```rust
    /// let mut new_prerequisites = Vec::new(&env);
    /// new_prerequisites.push_back("updated_course_1".try_into().unwrap());
    /// new_prerequisites.push_back("updated_course_2".try_into().unwrap());
    /// 
    /// contract.edit_prerequisite(
    ///     env.clone(),
    ///     course_creator_address,
    ///     "target_course".try_into().unwrap(),
    ///     new_prerequisites
    /// );
    /// ```
    ///
    /// # Edge Cases
    ///
    /// * **Complete replacement**: All old prerequisites are removed
    /// * **Empty vector**: Can clear all prerequisites with empty vector
    /// * **Circular dependencies**: Cannot add self as prerequisite
    /// * **Student impact**: Consider impact on enrolled students
    pub fn edit_prerequisite(
        env: Env,
        creator: Address,
        course_id: String,
        new_prerequisites: Vec<String>,
    ) {
        functions::edit_prerequisite::edit_prerequisite(env, creator, course_id, new_prerequisites)
    }

    /// Edit course information.
    ///
    /// This function allows the course creator to update various aspects
    /// of the course using the provided parameters.
    ///
    /// # Arguments
    ///
    /// * `env` - The Soroban environment
    /// * `creator` - The address of the course creator
    /// * `course_id` - The unique identifier of the course to edit
    /// * `params` - Parameters containing the fields to update
    ///
    /// # Returns
    ///
    /// Returns the updated `Course` object.
    ///
    /// # Panics
    ///
    /// * If course doesn't exist
    /// * If creator is not the course creator
    /// * If any field validation fails
    ///
    /// # Examples
    ///
    /// ```rust
    /// let params = EditCourseParams {
    ///     title: Some("Updated Course Title".try_into().unwrap()),
    ///     description: Some("Updated description".try_into().unwrap()),
    ///     price: Some(7500),
    ///     level: Some(CourseLevel::Intermediate),
    ///     ..Default::default()
    /// };
    /// 
    /// let updated_course = contract.edit_course(
    ///     env.clone(),
    ///     course_creator_address,
    ///     "course_123".try_into().unwrap(),
    ///     params
    /// );
    /// ```
    ///
    /// # Edge Cases
    ///
    /// * **Partial updates**: Only provided fields are updated
    /// * **Validation**: All fields must pass validation rules
    /// * **Creator only**: Only course creator can edit course
    /// * **Price limits**: Price must be within allowed bounds
    pub fn edit_course(
        env: Env,
        creator: Address,
        course_id: String,
        params: EditCourseParams,
    ) -> Course {
        functions::edit_course::edit_course(env, creator, course_id, params)
    }

    /// Archive a course.
    ///
    /// This function marks a course as archived, making it unavailable for new enrollments
    /// while preserving existing data and access for current students.
    ///
    /// # Arguments
    ///
    /// * `env` - The Soroban environment
    /// * `creator` - The address of the course creator
    /// * `course_id` - The unique identifier of the course to archive
    ///
    /// # Returns
    ///
    /// Returns the updated `Course` object with archived status.
    ///
    /// # Panics
    ///
    /// * If course doesn't exist
    /// * If creator is not the course creator
    /// * If course is already archived
    ///
    /// # Examples
    ///
    /// ```rust
    /// // Archive a course
    /// let archived_course = contract.archive_course(
    ///     &env,
    ///     course_creator_address,
    ///     "course_123".try_into().unwrap()
    /// );
    /// ```
    ///
    /// # Edge Cases
    ///
    /// * **Already archived**: Will panic if course is already archived
    /// * **Creator only**: Only course creator can archive course
    /// * **Student access**: Current students retain access
    /// * **Reversible**: Course can be unarchived if needed
    pub fn archive_course(env: &Env, creator: Address, course_id: String) -> Course {
        functions::archive_course::archive_course(env, creator, course_id)
    }

    /// Check if a user is the creator of a specific course.
    ///
    /// This function verifies whether the specified user is the original creator
    /// of the given course.
    ///
    /// # Arguments
    ///
    /// * `env` - The Soroban environment
    /// * `course_id` - The unique identifier of the course
    /// * `user` - The address of the user to check
    ///
    /// # Returns
    ///
    /// Returns `true` if the user is the course creator, `false` otherwise.
    ///
    /// # Panics
    ///
    /// * If course doesn't exist
    ///
    /// # Examples
    ///
    /// ```rust
    /// // Check if user is course creator
    /// let is_creator = contract.is_course_creator(
    ///     &env,
    ///     "course_123".try_into().unwrap(),
    ///     user_address
    /// );
    /// 
    /// if is_creator {
    ///     // User can edit this course
    /// }
    /// ```
    ///
    /// # Edge Cases
    ///
    /// * **Non-existent course**: Will panic if course doesn't exist
    /// * **Public access**: Anyone can check creator status
    /// * **Creator verification**: Useful for permission checks
    pub fn is_course_creator(env: &Env, course_id: String, user: Address) -> bool {
        functions::is_course_creator::is_course_creator(env, course_id, user)
    }

    /// List all available course categories.
    ///
    /// This function retrieves all course categories that have been created
    /// in the system.
    ///
    /// # Arguments
    ///
    /// * `env` - The Soroban environment
    ///
    /// # Returns
    ///
    /// Returns a vector of all available `Category` objects.
    ///
    /// # Examples
    ///
    /// ```rust
    /// // Get all categories
    /// let categories = contract.list_categories(env.clone());
    /// for category in categories {
    ///     println!("Category: {}", category.name);
    /// }
    /// ```
    ///
    /// # Edge Cases
    ///
    /// * **Empty system**: Returns empty vector if no categories exist
    /// * **Public access**: Anyone can list categories
    /// * **Order**: Categories are returned in creation order
    pub fn list_categories(env: Env) -> Vec<crate::schema::Category> {
        functions::list_categories::list_categories(&env)
    }

    /// List courses with filtering and pagination.
    ///
    /// This function retrieves courses based on the provided filters
    /// with optional pagination support.
    ///
    /// # Arguments
    ///
    /// * `env` - The Soroban environment
    /// * `filters` - Filtering criteria for courses
    /// * `limit` - Optional maximum number of courses to return
    /// * `offset` - Optional number of courses to skip for pagination
    ///
    /// # Returns
    ///
    /// Returns a vector of `Course` objects matching the filter criteria.
    ///
    /// # Examples
    ///
    /// ```rust
    /// // List first 10 courses
    /// let courses = contract.list_courses_with_filters(
    ///     env.clone(),
    ///     CourseFilters::default(),
    ///     Some(10),
    ///     Some(0)
    /// );
    /// 
    /// // Filter by category
    /// let mut filters = CourseFilters::default();
    /// filters.category = Some("Programming".try_into().unwrap());
    /// let programming_courses = contract.list_courses_with_filters(
    ///     env.clone(),
    ///     filters,
    ///     Some(20),
    ///     None
    /// );
    /// ```
    ///
    /// # Edge Cases
    ///
    /// * **No matches**: Returns empty vector if no courses match filters
    /// * **Large limits**: Limit should be reasonable to avoid gas issues
    /// * **Public access**: Anyone can list courses
    /// * **Archived courses**: May or may not be included based on filter settings
    pub fn list_courses_with_filters(
        env: Env,
        filters: CourseFilters,
        limit: Option<u32>,
        offset: Option<u32>,
    ) -> Vec<Course> {
        functions::list_courses_with_filters::list_courses_with_filters(
            &env, filters, limit, offset,
        )
    }

    /// Get the current contract version
    ///
    /// Returns the semantic version of the current contract deployment.
    /// This is useful for tracking contract upgrades and compatibility.
    ///
    /// # Arguments
    /// * `_env` - The Soroban environment (unused)
    ///
    /// # Returns
    /// * `String` - The current contract version
    pub fn get_contract_version(_env: Env) -> String {
        String::from_str(&_env, VERSION)
    }

    /// Get contract version history
    ///
    /// Returns a list of all versions that have been deployed for this contract.
    /// This helps track the evolution of the contract over time.
    ///
    /// # Arguments
    /// * `env` - The Soroban environment
    ///
    /// # Returns
    /// * `Vec<String>` - Vector of version strings in chronological order
    pub fn get_version_history(env: Env) -> Vec<String> {
        functions::contract_versioning::get_version_history(&env)
    }

    /// Check compatibility between contract versions
    ///
    /// Determines if data from one version can be safely used with another version.
    /// This is crucial for migration processes and backward compatibility.
    ///
    /// # Arguments
    /// * `env` - The Soroban environment
    /// * `from_version` - The source version to check compatibility from
    /// * `to_version` - The target version to check compatibility to
    ///
    /// # Returns
    /// * `bool` - True if the versions are compatible, false otherwise
    pub fn is_version_compatible(env: Env, from_version: String, to_version: String) -> bool {
        functions::contract_versioning::is_version_compatible(&env, from_version, to_version)
    }

    /// Migrate course data between contract versions
    ///
    /// Performs data migration from one contract version to another.
    /// This function handles the transformation of course data structures
    /// when upgrading contract versions.
    ///
    /// # Arguments
    /// * `env` - The Soroban environment
    /// * `caller` - The address performing the migration (must be course creator or admin)
    /// * `from_version` - The source version to migrate from
    /// * `to_version` - The target version to migrate to
    ///
    /// # Returns
    /// * `bool` - True if migration was successful, false otherwise
    ///
    /// # Events
    /// Emits a migration event upon successful completion
    pub fn migrate_course_data(env: Env, caller: Address, from_version: String, to_version: String) -> bool {
        functions::contract_versioning::migrate_course_data(&env, caller, from_version, to_version)
    }

    /// Get migration status for the current contract
    ///
    /// Returns information about the current migration status and any
    /// pending migrations that need to be completed.
    ///
    /// # Arguments
    /// * `env` - The Soroban environment
    ///
    /// # Returns
    /// * `String` - Migration status information
    pub fn get_migration_status(env: Env) -> String {
        functions::contract_versioning::get_migration_status(&env)
    }
}<|MERGE_RESOLUTION|>--- conflicted
+++ resolved
@@ -263,7 +263,17 @@
     ///
     /// # Panics
     ///
-<<<<<<< HEAD
+    /// Remove a module from a course.
+    ///
+    /// This function removes a specific module from its associated course.
+    ///
+    /// # Arguments
+    ///
+    /// * `env` - The Soroban environment
+    /// * `module_id` - The unique identifier of the module to remove
+    ///
+    /// # Panics
+    ///
     /// * If the module doesn't exist
     /// * If the module_id is invalid or empty
     /// * If module removal operation fails
@@ -280,11 +290,9 @@
     /// * **Non-existent module**: Will panic if module ID doesn't exist
     /// * **Invalid ID**: Will panic for invalid or empty module IDs
     /// * **Course updates**: Automatically updates course module count
-    pub fn remove_module(env: Env, module_id: String) -> () {
-=======
+    ///
     /// Panics if the module removal fails or if the module doesn't exist.
     pub fn remove_module(env: Env, module_id: String) {
->>>>>>> 8610083a
         functions::remove_module::remove_module(&env, module_id).unwrap_or_else(|e| panic!("{}", e))
     }
 
@@ -303,7 +311,6 @@
     /// # Returns
     ///
     /// Returns the created `CourseModule` object.
-<<<<<<< HEAD
     ///
     /// # Panics
     ///
@@ -331,8 +338,6 @@
     /// * **Empty title**: Module title cannot be empty
     /// * **Creator only**: Only course creator can add modules
     /// * **Auto-generated ID**: Module gets unique auto-generated ID
-    pub fn add_module(env: Env, caller: Address, course_id: String, position: u32, title: String) -> CourseModule {
-=======
     pub fn add_module(
         env: Env,
         caller: Address,
@@ -340,7 +345,6 @@
         position: u32,
         title: String,
     ) -> CourseModule {
->>>>>>> 8610083a
         functions::add_module::course_registry_add_module(env, caller, course_id, position, title)
     }
 
@@ -357,7 +361,6 @@
     ///
     /// # Panics
     ///
-<<<<<<< HEAD
     /// * If course doesn't exist
     /// * If creator is not the actual course creator
     /// * If course_id is invalid or empty
@@ -375,11 +378,9 @@
     /// * **Non-existent course**: Will panic if course doesn't exist
     /// * **Permanent deletion**: Course and all associated data are permanently removed
     /// * **Enrolled students**: Consider impact on enrolled students before deletion
-    pub fn delete_course(env: Env, creator: Address, course_id: String) -> () {
-=======
+    /// 
     /// Panics if the deletion fails or if the creator is not authorized.
     pub fn delete_course(env: Env, creator: Address, course_id: String) {
->>>>>>> 8610083a
         functions::delete_course::delete_course(&env, creator, course_id)
             .unwrap_or_else(|e| panic!("{}", e))
     }
@@ -519,7 +520,6 @@
     /// * `caller` - The address of the user requesting the removal
     /// * `course_id` - The unique identifier of the course
     /// * `goal_id` - The unique identifier of the goal to remove
-<<<<<<< HEAD
     ///
     /// # Panics
     ///
@@ -545,10 +545,7 @@
     /// * **Non-existent goal**: Will panic if goal ID doesn't exist
     /// * **Permanent removal**: Goal is permanently deleted from course
     /// * **Goal count**: Automatically updates course goal count
-    pub fn remove_goal(env: Env, caller: Address, course_id: String, goal_id: String) -> () {
-=======
     pub fn remove_goal(env: Env, caller: Address, course_id: String, goal_id: String) {
->>>>>>> 8610083a
         functions::remove_goal::remove_goal(env, caller, course_id, goal_id)
     }
 
