--- conflicted
+++ resolved
@@ -28,12 +28,6 @@
         functions::get_course::course_registry_get_course(&env, course_id)
     }
 
-<<<<<<< HEAD
-    pub fn remove_module(env: Env, module_id: String) {
-        if let Err(e) = functions::remove_module::course_registry_remove_module(&env, module_id) {
-            panic!("{}", e);
-        }
-=======
     pub fn get_courses_by_instructor(env: Env, instructor: Address) -> Vec<Course> {
         functions::get_courses_by_instructor::course_registry_get_courses_by_instructor(&env, instructor)
     }
@@ -41,7 +35,6 @@
     pub fn remove_module(env: Env, module_id: String) -> () {
         functions::remove_module::course_registry_remove_module(&env, module_id)
             .unwrap_or_else(|e| panic!("{}", e))
->>>>>>> e9ba1008
     }
 
     pub fn add_module(
@@ -53,13 +46,6 @@
         functions::add_module::course_registry_add_module(env, course_id, position, title)
     }
 
-<<<<<<< HEAD
-    pub fn delete_course(env: Env, course_id: String) {
-        if let Err(e) = functions::delete_course::course_registry_delete_course(&env, course_id) {
-            panic!("{}", e);
-        }
-    }
-=======
     pub fn delete_course(env: Env, course_id: String) -> () {
         functions::delete_course::course_registry_delete_course(&env, course_id)
             .unwrap_or_else(|e| panic!("{}", e))
@@ -68,5 +54,4 @@
     pub fn hello_world(_env: Env) -> String {
         String::from_str(&_env, "Hello from Web3 👋")
     }
->>>>>>> e9ba1008
 }