--- conflicted
+++ resolved
@@ -1,12 +1,3 @@
-<<<<<<< HEAD
-use soroban_sdk::{contract};
-
-mod functions;
-mod schema;
-
-#[contract]
-pub struct CourseRegistry;
-=======
 pub mod schema;
 pub mod functions;
 
@@ -38,8 +29,15 @@
     pub fn remove_module(env: Env, module_id: String) -> Result<(), &'static str> {
         functions::remove_module::course_registry_remove_module(&env, module_id)
     }
+
+    pub fn add_module(
+        env: Env,
+        course_id: String,
+        module: CourseModule,
+    ) -> Result<(), &'static str> {
+        functions::add_module::course_registry_add_module(&env, course_id, module)
+    }
 }
 
 #[cfg(test)]
-mod test;
->>>>>>> cf6130c6
+mod test;