use crate::schema::{Course, CourseModule};
use soroban_sdk::{
    symbol_short, Address, Env, String, Symbol, Vec,
};

const COURSE_KEY: Symbol = symbol_short!("course");
const MODULE_KEY: Symbol = symbol_short!("module");
const TITLE_KEY: Symbol = symbol_short!("title");

pub fn course_registry_delete_course(
    env: &Env,
    creator: Address,
    course_id: String,
) -> Result<(), &'static str> {
    creator.require_auth();

    if course_id.is_empty() {
        return Err("Course ID cannot be empty");
    }

    let course_storage_key = (COURSE_KEY, course_id.clone());

    if !env.storage().persistent().has(&course_storage_key) {
        return Err("Course not found");
    }

    let course: Course = env
        .storage()
        .persistent()
        .get(&course_storage_key)
        .ok_or("Course not found")?;

    if course.creator != creator {
        return Err("Unauthorized");
    }

    delete_course_modules(env, &course_id);

    let title_key = (
        TITLE_KEY,
        String::from_str(env, course.title.to_string().to_lowercase().as_str()),
    );
    env.storage().persistent().remove(&title_key);
    env.storage().persistent().remove(&course_storage_key);
    env.events().publish((course_id,), "course_deleted");

    Ok(())
}

fn delete_course_modules(env: &Env, course_id: &String) {
    let mut modules_to_delete: Vec<String> = Vec::new(&env);

    let mut counter = 0u32;
    loop {
        let module_id = format!("module_{}_{}_0", course_id.to_string(), counter);
        let key = (MODULE_KEY, String::from_str(env, &module_id));
        if env.storage().persistent().has(&key) {
            if let Some(module) = env.storage().persistent().get::<_, CourseModule>(&key) {
                if module.course_id == *course_id {
                    modules_to_delete.push_back(String::from_str(env, &module_id));
                }
            }
        } else {
            break;
        }
        counter += 1;
        if counter > 1000 {
            break;
        }
    }

    for id in modules_to_delete.iter() {
        env.storage().persistent().remove(&(MODULE_KEY, id.clone()));
        env.events().publish((id.clone(),), "module_deleted");
    }
}

#[cfg(test)]
mod tests {
    use super::*;
    use crate::schema::Course;
    use crate::{CourseRegistry, CourseRegistryClient};
<<<<<<< HEAD
    use soroban_sdk::{Env, String};
    use soroban_sdk::testutils::Address as _;
=======
    use soroban_sdk::{Env, String, Address, testutils::{Address as _},};
>>>>>>> cb279a4e

    #[test]
    #[should_panic(expected = "Unauthorized")]
    fn test_delete_course_unauthorized() {
        let env = Env::default();
        env.mock_all_auths();

        let contract_id = env.register(CourseRegistry, {});
        let client = CourseRegistryClient::new(&env, &contract_id);

        let creator: Address = Address::generate(&env);
        let impostor: Address = Address::generate(&env);

        let new_course: Course = client.create_course(
            &creator,
            &String::from_str(&env, "title"),
            &String::from_str(&env, "description"),
            &1000_u128,
            &Some(String::from_str(&env, "category")),
            &Some(String::from_str(&env, "language")),
            &Some(String::from_str(&env, "thumbnail_url")),
        );

        client.delete_course(&impostor, &new_course.id.clone());
    }

    #[test]
    #[should_panic(expected = "Unauthorized")]
    fn test_impostor_cannot_delete_course() {
        let env = Env::default();
        env.mock_all_auths();

        let contract_id = env.register(CourseRegistry, {});
        let client = CourseRegistryClient::new(&env, &contract_id);

        let actual_creator: Address = Address::generate(&env);
        let someone_else: Address = Address::generate(&env);

        // Create a course with actual_creator
        let course: Course = client.create_course(
            &actual_creator,
            &String::from_str(&env, "Protected Course"),
            &String::from_str(&env, "This course should only be deletable by its creator"),
            &500_u128,
            &Some(String::from_str(&env, "security")),
            &Some(String::from_str(&env, "english")),
            &None,
        );

        let retrieved_course = client.get_course(&course.id);
        assert_eq!(retrieved_course.creator, actual_creator);

        client.delete_course(&someone_else, &course.id);
    }

    #[test]
    fn test_delete_course_success() {
        let env = Env::default();
        env.mock_all_auths();

        let contract_id = env.register(CourseRegistry, {});
        let client = CourseRegistryClient::new(&env, &contract_id);

        let creator: Address = Address::generate(&env);

        let new_course: Course = client.create_course(
            &creator,
            &String::from_str(&env, "title"),
            &String::from_str(&env, "description"),
            &1000_u128,
            &Some(String::from_str(&env, "category")),
            &Some(String::from_str(&env, "language")),
            &Some(String::from_str(&env, "thumbnail_url")),
        );

        assert_eq!(new_course, client.get_course(&new_course.id.clone()));
        assert_eq!(
            new_course.creator,
            client.get_course(&new_course.id.clone()).creator
        );

        client.delete_course(&creator, &new_course.id.clone());

        let exists: bool = env.as_contract(&contract_id, || {
            env.storage()
                .persistent()
                .has(&(COURSE_KEY, new_course.id.clone()))
        });
        assert!(!exists);
    }

    #[test]
    fn test_delete_course_with_modules() {
        let env = Env::default();
        env.mock_all_auths();

        let contract_id = env.register(CourseRegistry, {});
        let client = CourseRegistryClient::new(&env, &contract_id);

        let creator: Address = Address::generate(&env);

        let new_course: Course = client.create_course(
            &creator,
            &String::from_str(&env, "title"),
            &String::from_str(&env, "description"),
            &1000_u128,
            &Some(String::from_str(&env, "category")),
            &Some(String::from_str(&env, "language")),
            &Some(String::from_str(&env, "thumbnail_url")),
        );

        let module = client.add_module(&new_course.id, &0, &String::from_str(&env, "Module Title"));

        let module_exists: bool = env.as_contract(&contract_id, || {
            env.storage()
                .persistent()
                .has(&(MODULE_KEY, module.id.clone()))
        });
        assert!(module_exists);

        client.delete_course(&creator, &new_course.id.clone());

        let course_exists: bool = env.as_contract(&contract_id, || {
            env.storage()
                .persistent()
                .has(&(COURSE_KEY, new_course.id.clone()))
        });
        assert!(!course_exists);

        let module_exists: bool = env.as_contract(&contract_id, || {
            env.storage()
                .persistent()
                .has(&(MODULE_KEY, module.id.clone()))
        });
        assert!(!module_exists);
    }

    #[test]
    #[should_panic(expected = "Course not found")]
    fn test_delete_course_not_found() {
        let env = Env::default();
        env.mock_all_auths();

        let contract_id = env.register(CourseRegistry, {});
        let client = CourseRegistryClient::new(&env, &contract_id);

        let creator: Address = Address::generate(&env);
        let fake_id = String::from_str(&env, "not_found");

        client.delete_course(&creator, &fake_id);
    }

    #[test]
    fn test_delete_course_preserves_others() {
        let env = Env::default();
        env.mock_all_auths();

        let contract_id = env.register(CourseRegistry, {});
        let client = CourseRegistryClient::new(&env, &contract_id);

        let creator: Address = Address::generate(&env);

        let course1: Course = client.create_course(
            &creator,
            &String::from_str(&env, "title1"),
            &String::from_str(&env, "description1"),
            &1000_u128,
            &Some(String::from_str(&env, "category1")),
            &Some(String::from_str(&env, "language1")),
            &Some(String::from_str(&env, "thumbnail_url1")),
        );

        let course2: Course = client.create_course(
            &creator,
            &String::from_str(&env, "title2"),
            &String::from_str(&env, "description2"),
            &1000_u128,
            &Some(String::from_str(&env, "category2")),
            &Some(String::from_str(&env, "language2")),
            &Some(String::from_str(&env, "thumbnail_url2")),
        );

        client.delete_course(&creator, &course1.id.clone());

        let course1_exists: bool = env.as_contract(&contract_id, || {
            env.storage()
                .persistent()
                .has(&(COURSE_KEY, course1.id.clone()))
        });
        assert!(!course1_exists);

        let course2_exists: bool = env.as_contract(&contract_id, || {
            env.storage()
                .persistent()
                .has(&(COURSE_KEY, course2.id.clone()))
        });
        assert!(course2_exists);
    }
}<|MERGE_RESOLUTION|>--- conflicted
+++ resolved
@@ -80,12 +80,9 @@
     use super::*;
     use crate::schema::Course;
     use crate::{CourseRegistry, CourseRegistryClient};
-<<<<<<< HEAD
     use soroban_sdk::{Env, String};
     use soroban_sdk::testutils::Address as _;
-=======
-    use soroban_sdk::{Env, String, Address, testutils::{Address as _},};
->>>>>>> cb279a4e
+
 
     #[test]
     #[should_panic(expected = "Unauthorized")]
