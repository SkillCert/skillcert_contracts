// SPDX-License-Identifier: MIT
// Copyright (c) 2025 SkillCert

use super::utils::{to_lowercase, trim, u32_to_string};
use crate::error::{handle_error, Error};
use crate::schema::{Course, CourseLevel};
use soroban_sdk::{symbol_short, Address, Env, String, Symbol, Vec};

const COURSE_KEY: Symbol = symbol_short!("course");
const TITLE_KEY: Symbol = symbol_short!("title");
const COURSE_ID: Symbol = symbol_short!("course");

pub fn create_course(
    env: Env,
    creator: Address,
    title: String,
    description: String,
    price: u128,
    category: Option<String>,
    language: Option<String>,
    thumbnail_url: Option<String>,
    level: Option<CourseLevel>,
    duration_hours: Option<u32>,
) -> Course {
    creator.require_auth();

    // ensure the title is not empty and not just whitespace
    let trimmed_title = trim(&env, &title);
    if title.is_empty() || trimmed_title.is_empty() {
<<<<<<< HEAD
        handle_error(&env, Error::EmptyCourseTitle)
=======
        handle_error(&env, Error::EmptyCourseTitle);
    }
    
    // Additional title validation
    if title.len() > 200 {
        handle_error(&env, Error::EmptyCourseTitle);
    }

    // Validate description
    if description.is_empty() {
        handle_error(&env, Error::InvalidCourseDescription);
    }
    
    if description.len() > 2000 {
        handle_error(&env, Error::InvalidCourseDescription);
>>>>>>> 4979d221
    }

    // ensure the price is greater than 0
    if price == 0 {
        handle_error(&env, Error::InvalidPrice);
    }
    
    // Add reasonable upper bound for price to prevent overflow issues
    if price > u128::MAX / 100 {
        handle_error(&env, Error::InvalidPrice100);
    }
    
    // Validate optional parameters
    if let Some(ref cat) = category {
        if cat.is_empty() || cat.len() > 100 {
            handle_error(&env, Error::EmptyCategory);
        }
    }
    
    if let Some(ref lang) = language {
        if lang.is_empty() || lang.len() > 50 {
            handle_error(&env, Error::InvalidInput);
        }
    }
    
    if let Some(ref url) = thumbnail_url {
        if url.is_empty() || url.len() > 500 {
            handle_error(&env, Error::InvalidInput);
        }
    }
    
    if let Some(duration) = duration_hours {
        if duration == 0 || duration > 10000 {
            handle_error(&env, Error::InvalidInput);
        }
    }

    // validate duration hours if provided (prevent zero or excessive values)
    if let Some(hours) = duration_hours {
        if hours == 0 || hours > 8760 { // 8760 hours = 1 year, reasonable maximum
            handle_error(&env, Error::InvalidInput)
        }
    }

    let lowercase_title = to_lowercase(&env, &title);

    // to avoid duplicate title,
    let title_key: (Symbol, String) = (TITLE_KEY, lowercase_title);

    if env.storage().persistent().has(&title_key) {
        handle_error(&env, Error::DuplicateCourseTitle)
    }

    // generate the unique id
    let id: u128 = generate_course_id(&env);
    let converted_id = u32_to_string(&env, id as u32);

    let storage_key: (Symbol, String) = (COURSE_KEY, converted_id.clone());

    if env.storage().persistent().has(&storage_key) {
        handle_error(&env, Error::DuplicateCourseId)
    }

    // create a new course
    let new_course: Course = Course {
        id: converted_id.clone(),
        title,
        description,
        creator,
        price,
        category,
        language,
        thumbnail_url,
        published: false,
        prerequisites: Vec::new(&env),
        is_archived: false,
        level,
        duration_hours,
    };

    // save to the storage
    env.storage().persistent().set(&storage_key, &new_course);
    env.storage().persistent().set(&title_key, &true);

    new_course
}

pub fn generate_course_id(env: &Env) -> u128 {
    let current_id: u128 = env.storage().persistent().get(&COURSE_ID).unwrap_or(0);
    let new_id = current_id + 1;
    env.storage().persistent().set(&COURSE_ID, &new_id);
    new_id
}

#[cfg(test)]
mod test {
    use super::*;
    use crate::schema::Course;
    use crate::{CourseRegistry, CourseRegistryClient};
    use soroban_sdk::testutils::Address as _;

    #[test]
    fn test_generate_course_id() {
        let env = Env::default();
        env.mock_all_auths();

        let contract_id: Address = env.register(CourseRegistry, {});

        env.as_contract(&contract_id, || {
            generate_course_id(&env);
            let id: u128 = generate_course_id(&env);
            assert_eq!(id, 2);
        });
    }

    #[test]
    fn test_add_course_success() {
        let env = Env::default();
        env.mock_all_auths();

        let contract_id = env.register(CourseRegistry, {});
        let client = CourseRegistryClient::new(&env, &contract_id);

        let creator: Address = Address::generate(&env);

        let title = String::from_str(&env, "title");
        let description = String::from_str(&env, "description");
        let price = 1000_u128;
        let category = Some(String::from_str(&env, "category"));
        let language = Some(String::from_str(&env, "language"));
        let thumbnail_url = Some(String::from_str(&env, "thumbnail_url"));
        let course: Course = client.create_course(
            &creator,
            &title,
            &description,
            &price,
            &category,
            &language,
            &thumbnail_url,
            &None,
            &None,
        );
        let course = client.get_course(&course.id);
        assert_eq!(course.title, title);
        assert_eq!(course.description, description);
        assert_eq!(course.id, String::from_str(&env, "1"));
        assert_eq!(course.price, price);
        assert_eq!(course.category, category);
        assert_eq!(course.language, language);
        assert_eq!(course.thumbnail_url, thumbnail_url);
        assert!(!course.published);
    }

    #[test]
    fn test_add_course_success_multiple() {
        let env: Env = Env::default();
        env.mock_all_auths();

        let contract_id: Address = env.register(CourseRegistry, {});
        let client = CourseRegistryClient::new(&env, &contract_id);
        let title: String = String::from_str(&env, "title");
        let description: String = String::from_str(&env, "A description");
        let price: u128 = crate::schema::DEFAULT_COURSE_PRICE;

        let another_course_title: String = String::from_str(&env, "another title");
        let another_course_description: String = String::from_str(&env, "another description");
        let another_price: u128 = 2000;

        client.create_course(
            &Address::generate(&env),
            &title,
            &description,
            &price,
            &None,
            &None,
            &None,
            &None,
            &None,
        );

        let course2 = client.create_course(
            &Address::generate(&env),
            &another_course_title,
            &another_course_description,
            &another_price,
            &None,
            &None,
            &None,
            &None,
            &None,
        );

        let stored_course = client.get_course(&course2.id);

        assert_eq!(stored_course.title, another_course_title);
        assert_eq!(stored_course.description, another_course_description);
        assert_eq!(stored_course.id, String::from_str(&env, "2"));
        assert_eq!(stored_course.price, another_price);
    }

    #[test]
    #[should_panic(expected = "HostError: Error(Contract, #10)")]
    fn test_cannot_create_courses_with_duplicate_title() {
        let env: Env = Env::default();
        env.mock_all_auths();
        let contract_id: Address = env.register(CourseRegistry, {});
        let client = CourseRegistryClient::new(&env, &contract_id);
        let title: String = String::from_str(&env, "title");
        let description: String = String::from_str(&env, "A description");
        let another_description: String = String::from_str(&env, "another description");
        let price: u128 = crate::schema::DEFAULT_COURSE_PRICE;

        client.create_course(
            &Address::generate(&env),
            &title,
            &description,
            &price,
            &None,
            &None,
            &None,
            &None,
            &None,
        );

        client.create_course(
            &Address::generate(&env),
            &title,
            &another_description,
            &price,
            &None,
            &None,
            &None,
            &None,
            &None,
        );
    }

    #[test]
    #[should_panic(expected = "HostError: Error(Contract, #8)")]
    fn test_cannot_create_courses_with_empty_title() {
        let env: Env = Env::default();
        env.mock_all_auths();
        let contract_id: Address = env.register(CourseRegistry, {});
        let client = CourseRegistryClient::new(&env, &contract_id);
        let title: String = String::from_str(&env, "");
        let description: String = String::from_str(&env, "A description");
        let price: u128 = crate::schema::DEFAULT_COURSE_PRICE;

        client.create_course(
            &Address::generate(&env),
            &title,
            &description,
            &price,
            &None,
            &None,
            &None,
            &None,
            &None,
        );
    }

    #[test]
    #[should_panic(expected = "HostError: Error(Contract, #9)")]
    fn test_cannot_create_courses_with_zero_price() {
        let env: Env = Env::default();
        env.mock_all_auths();
        let contract_id: Address = env.register(CourseRegistry, {});
        let client = CourseRegistryClient::new(&env, &contract_id);
        let title: String = String::from_str(&env, "Valid Title");
        let description: String = String::from_str(&env, "A description");
        let price: u128 = 0;

        client.create_course(
            &Address::generate(&env),
            &title,
            &description,
            &price,
            &None,
            &None,
            &None,
            &None,
            &None,
        );
    }

    #[test]
    #[should_panic(expected = "HostError: Error(Contract, #8)")]
    fn test_cannot_create_courses_with_whitespace_only_title() {
        let env: Env = Env::default();
        env.mock_all_auths();
        let contract_id: Address = env.register(CourseRegistry, {});
        let client = CourseRegistryClient::new(&env, &contract_id);
        let title: String = String::from_str(&env, "   ");
        let description: String = String::from_str(&env, "A description");
        let price: u128 = crate::schema::DEFAULT_COURSE_PRICE;

        client.create_course(
            &Address::generate(&env),
            &title,
            &description,
            &price,
            &None,
            &None,
            &None,
            &None,
            &None,
        );
    }

    #[test]
    #[should_panic(expected = "HostError: Error(Contract, #10)")]
    fn test_duplicate_title_case_insensitive() {
        let env: Env = Env::default();
        env.mock_all_auths();
        let contract_id: Address = env.register(CourseRegistry, {});
        let client = CourseRegistryClient::new(&env, &contract_id);
        let title1: String = String::from_str(&env, "Programming Basics");
        let title2: String = String::from_str(&env, "PROGRAMMING BASICS");
        let description: String = String::from_str(&env, "A description");
        let price: u128 = crate::schema::DEFAULT_COURSE_PRICE;

        client.create_course(
            &Address::generate(&env),
            &title1,
            &description,
            &price,
            &None,
            &None,
            &None,
            &None,
            &None,
        );
        client.create_course(
            &Address::generate(&env),
            &title2,
            &description,
            &price,
            &None,
            &None,
            &None,
            &None,
            &None,
        );
    }

    #[test]
    fn test_create_course_with_long_title() {
        let env: Env = Env::default();
        env.mock_all_auths();
        let contract_id: Address = env.register(CourseRegistry, {});
        let client = CourseRegistryClient::new(&env, &contract_id);
        let long_title: String = String::from_str(&env, "This is a very long course title that contains many words and should still be valid for course creation as long as it is not empty");
        let description: String = String::from_str(&env, "A description");
        let price: u128 = 1500;

        let course = client.create_course(
            &Address::generate(&env),
            &long_title,
            &description,
            &price,
            &None,
            &None,
            &None,
            &None,
            &None,
        );
        assert_eq!(course.title, long_title);
        assert_eq!(course.price, price);
        assert_eq!(course.id, String::from_str(&env, "1"));
    }

    #[test]
    fn test_create_course_with_special_characters() {
        let env: Env = Env::default();
        env.mock_all_auths();
        let contract_id: Address = env.register(CourseRegistry, {});
        let client = CourseRegistryClient::new(&env, &contract_id);
        let title: String = String::from_str(&env, "C++ & JavaScript: Advanced Programming!");
        let description: String = String::from_str(
            &env,
            "Learn C++ and JavaScript with special symbols: @#$%^&*()",
        );
        let price: u128 = 2500;

        let course = client.create_course(
            &Address::generate(&env),
            &title,
            &description,
            &price,
            &None,
            &None,
            &None,
            &None,
            &None,
        );
        assert_eq!(course.title, title);
        assert_eq!(course.description, description);
        assert_eq!(course.price, price);
    }

    #[test]
    fn test_create_course_with_maximum_price() {
        let env: Env = Env::default();
        env.mock_all_auths();
        let contract_id: Address = env.register(CourseRegistry, {});
        let client = CourseRegistryClient::new(&env, &contract_id);
        let title: String = String::from_str(&env, "Premium Course");
        let description: String = String::from_str(&env, "Most expensive course");
        let max_price: u128 = u128::MAX;

        let course = client.create_course(
            &Address::generate(&env),
            &title,
            &description,
            &max_price,
            &None,
            &None,
            &None,
            &None,
            &None,
        );
        assert_eq!(course.price, max_price);
        assert_eq!(course.title, title);
    }

    #[test]
    fn test_create_course_with_all_optional_fields() {
        let env: Env = Env::default();
        env.mock_all_auths();
        let contract_id: Address = env.register(CourseRegistry, {});
        let client = CourseRegistryClient::new(&env, &contract_id);
        let title: String = String::from_str(&env, "Complete Course");
        let description: String = String::from_str(&env, "Course with all fields");
        let price: u128 = 3000;
        let category: Option<String> = Some(String::from_str(&env, "Web Development"));
        let language: Option<String> = Some(String::from_str(&env, "Spanish"));
        let thumbnail_url: Option<String> = Some(String::from_str(
            &env,
            "https://example.com/course-thumbnail.png",
        ));
        let level: Option<CourseLevel> = Some(String::from_str(&env, "Intermediate"));
        let duration_hours: Option<u32> = Some(40);

        let course = client.create_course(
            &Address::generate(&env),
            &title,
            &description,
            &price,
            &category,
            &language,
            &thumbnail_url,
            &level,
            &duration_hours,
        );
        assert_eq!(course.title, title);
        assert_eq!(course.description, description);
        assert_eq!(course.price, price);
        assert_eq!(course.category, category);
        assert_eq!(course.language, language);
        assert_eq!(course.thumbnail_url, thumbnail_url);
        assert_eq!(course.level, level);
        assert_eq!(course.duration_hours, duration_hours);
        assert!(!course.published);
    }

    #[test]
    fn test_create_course_with_partial_optional_fields() {
        let env: Env = Env::default();
        env.mock_all_auths();
        let contract_id: Address = env.register(CourseRegistry, {});
        let client = CourseRegistryClient::new(&env, &contract_id);
        let title: String = String::from_str(&env, "Partial Course");
        let description: String = String::from_str(&env, "Course with some optional fields");
        let price: u128 = 1800;
        let category: Option<String> = Some(String::from_str(&env, "Data Science"));

        let course = client.create_course(
            &Address::generate(&env),
            &title,
            &description,
            &price,
            &category,
            &None,
            &None,
            &None,
            &None,
        );
        assert_eq!(course.title, title);
        assert_eq!(course.price, price);
        assert_eq!(course.category, category);
        assert_eq!(course.language, None);
        assert_eq!(course.thumbnail_url, None);
    }

    #[test]
    fn test_create_course_empty_description() {
        let env: Env = Env::default();
        env.mock_all_auths();
        let contract_id: Address = env.register(CourseRegistry, {});
        let client = CourseRegistryClient::new(&env, &contract_id);
        let title: String = String::from_str(&env, "Course with Empty Description");
        let description: String = String::from_str(&env, "");
        let price: u128 = 1200;

        let course = client.create_course(
            &Address::generate(&env),
            &title,
            &description,
            &price,
            &None,
            &None,
            &None,
            &None,
            &None,
        );
        assert_eq!(course.title, title);
        assert_eq!(course.description, description);
        assert_eq!(course.price, price);
    }

    #[test]
    fn test_create_multiple_courses_sequential_ids() {
        let env: Env = Env::default();
        env.mock_all_auths();
        let contract_id: Address = env.register(CourseRegistry, {});
        let client = CourseRegistryClient::new(&env, &contract_id);
        let price: u128 = crate::schema::DEFAULT_COURSE_PRICE;

        let course1 = client.create_course(
            &Address::generate(&env),
            &String::from_str(&env, "Course One"),
            &String::from_str(&env, "First course"),
            &price,
            &None,
            &None,
            &None,
            &None,
            &None,
        );

        let course2 = client.create_course(
            &Address::generate(&env),
            &String::from_str(&env, "Course Two"),
            &String::from_str(&env, "Second course"),
            &price,
            &None,
            &None,
            &None,
            &None,
            &None,
        );

        let course3 = client.create_course(
            &Address::generate(&env),
            &String::from_str(&env, "Course Three"),
            &String::from_str(&env, "Third course"),
            &price,
            &None,
            &None,
            &None,
            &None,
            &None,
        );

        assert_eq!(course1.id, String::from_str(&env, "1"));
        assert_eq!(course2.id, String::from_str(&env, "2"));
        assert_eq!(course3.id, String::from_str(&env, "3"));
    }

    #[test]
    fn test_create_course_with_unicode_characters() {
        let env: Env = Env::default();
        env.mock_all_auths();
        let contract_id: Address = env.register(CourseRegistry, {});
        let client = CourseRegistryClient::new(&env, &contract_id);
        let title: String = String::from_str(&env, "Programación en Español 🚀");
        let description: String = String::from_str(
            &env,
            "Curso de programación con caracteres especiales: áéíóú ñ",
        );
        let price: u128 = 2000;
        let language: Option<String> = Some(String::from_str(&env, "Español"));

        let course = client.create_course(
            &Address::generate(&env),
            &title,
            &description,
            &price,
            &None,
            &language,
            &None,
            &None,
            &None,
        );
        assert_eq!(course.title, title);
        assert_eq!(course.description, description);
        assert_eq!(course.language, language);
    }
}<|MERGE_RESOLUTION|>--- conflicted
+++ resolved
@@ -27,15 +27,12 @@
     // ensure the title is not empty and not just whitespace
     let trimmed_title = trim(&env, &title);
     if title.is_empty() || trimmed_title.is_empty() {
-<<<<<<< HEAD
-        handle_error(&env, Error::EmptyCourseTitle)
-=======
         handle_error(&env, Error::EmptyCourseTitle);
     }
     
     // Additional title validation
     if title.len() > 200 {
-        handle_error(&env, Error::EmptyCourseTitle);
+        handle_error(&env, Error::InvalidInput);
     }
 
     // Validate description
@@ -45,7 +42,6 @@
     
     if description.len() > 2000 {
         handle_error(&env, Error::InvalidCourseDescription);
->>>>>>> 4979d221
     }
 
     // ensure the price is greater than 0
@@ -78,15 +74,8 @@
     }
     
     if let Some(duration) = duration_hours {
-        if duration == 0 || duration > 10000 {
+        if duration == 0 || duration > 8760 { // 8760 hours = 1 year, reasonable maximum
             handle_error(&env, Error::InvalidInput);
-        }
-    }
-
-    // validate duration hours if provided (prevent zero or excessive values)
-    if let Some(hours) = duration_hours {
-        if hours == 0 || hours > 8760 { // 8760 hours = 1 year, reasonable maximum
-            handle_error(&env, Error::InvalidInput)
         }
     }
 
