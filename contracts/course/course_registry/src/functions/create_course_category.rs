--- conflicted
+++ resolved
@@ -45,13 +45,8 @@
 ) -> u128 {
     // Authentication and authorization
     caller.require_auth();
-<<<<<<< HEAD
     if !is_admin(&env, &caller) {
         handle_error(&env, Error::Unauthorized)
-=======
-    if !is_admin(&env, caller) {
-        panic!("Not authorized");
->>>>>>> 59a98eef
     }
 
     // Basic validation
