// SPDX-License-Identifier: MIT
// Copyright (c) 2025 SkillCert

use crate::error::{handle_error, Error};
use crate::functions::utils;
use crate::schema::{Course, CourseGoal, DataKey};
use soroban_sdk::{symbol_short, Address, Env, String, Symbol};

const GOAL_ADDED_EVENT: Symbol = symbol_short!("goaladd");

pub fn add_goal(env: Env, creator: Address, course_id: String, content: String) -> CourseGoal {
    creator.require_auth();
<<<<<<< HEAD
    // Validate input
    if course_id.is_empty() {
        handle_error(&env, Error::InvalidInput)
    }
    // Validate goal content - prevent empty or whitespace-only content
    if content.is_empty() || content.trim().is_empty() {
        handle_error(&env, Error::EmptyGoalContent)
=======
    
    // Validate input parameters
    if course_id.is_empty() {
        handle_error(&env, Error::EmptyCourseId);
    }
    
    if content.is_empty() {
        handle_error(&env, Error::EmptyGoalContent);
    }
    
    // Check string lengths to prevent extremely long values
    if course_id.len() > 100 {
        handle_error(&env, Error::EmptyCourseId);
    }
    
    if content.len() > 1000 {
        handle_error(&env, Error::EmptyGoalContent);
>>>>>>> 4979d221
    }

    // Load course
    let storage_key = (symbol_short!("course"), course_id.clone());
    let course: Course = env
        .storage()
        .persistent()
        .get(&storage_key)
        .expect("Course not found");

    // Only creator can add goal (or later: check admin)
    if course.creator != creator {
        handle_error(&env, Error::OnlyCreatorCanAddGoals)
    }

    // Generate a unique goal ID
    let goal_id = utils::generate_unique_id(&env);

    // Create new goal
    let goal = CourseGoal {
        course_id: course_id.clone(),
        goal_id: goal_id.clone(),
        content: content.clone(),
        created_by: creator.clone(),
        created_at: env.ledger().timestamp(),
    };

    // Save the new goal directly
    env.storage().persistent().set(
        &DataKey::CourseGoal(course_id.clone(), goal_id.clone()),
        &goal,
    );

    // Emit event
    env.events().publish(
        (GOAL_ADDED_EVENT, course_id.clone(), goal_id.clone()),
        content.clone(),
    );

    goal
}

#[cfg(test)]
mod test {
    use crate::schema::Course;
    use crate::{CourseRegistry, CourseRegistryClient};
    use soroban_sdk::{testutils::Address as _, Address, Env, String};

    #[test]
    fn test_add_goal_success() {
        let env = Env::default();
        env.mock_all_auths();

        let contract_id = env.register(CourseRegistry, {});
        let client = CourseRegistryClient::new(&env, &contract_id);

        let creator: Address = Address::generate(&env);

        let course: Course = client.create_course(
            &creator,
            &String::from_str(&env, "Test Course"),
            &String::from_str(&env, "Test Description"),
            &1000_u128,
            &Some(String::from_str(&env, "category")),
            &Some(String::from_str(&env, "language")),
            &Some(String::from_str(&env, "thumbnail_url")),
            &None,
            &None,
        );

        let goal_content = String::from_str(&env, "Learn the basics of Rust");
        let goal = client.add_goal(&creator, &course.id, &goal_content);

        assert_eq!(goal.course_id, course.id);
        assert_eq!(goal.content, goal_content);
        assert_eq!(goal.created_by, creator);
    }

    #[test]
    #[should_panic(expected = "HostError: Error(Contract, #1)")]
    fn test_add_goal_unauthorized() {
        let env = Env::default();
        env.mock_all_auths();

        let contract_id = env.register(CourseRegistry, {});
        let client = CourseRegistryClient::new(&env, &contract_id);

        let creator: Address = Address::generate(&env);
        let impostor: Address = Address::generate(&env);

        let course: Course = client.create_course(
            &creator,
            &String::from_str(&env, "Test Course"),
            &String::from_str(&env, "Test Description"),
            &1000_u128,
            &Some(String::from_str(&env, "category")),
            &Some(String::from_str(&env, "language")),
            &Some(String::from_str(&env, "thumbnail_url")),
            &None,
            &None,
        );

        let goal_content = String::from_str(&env, "Learn the basics of Rust");
        client.add_goal(&impostor, &course.id, &goal_content);
    }

    #[test]
    #[should_panic(expected = "Course not found")]
    fn test_add_goal_course_not_found() {
        let env = Env::default();
        env.mock_all_auths();

        let contract_id = env.register(CourseRegistry, {});
        let client = CourseRegistryClient::new(&env, &contract_id);

        let creator: Address = Address::generate(&env);
        let fake_course_id = String::from_str(&env, "nonexistent_course");

        let goal_content = String::from_str(&env, "Learn the basics of Rust");
        client.add_goal(&creator, &fake_course_id, &goal_content);
    }

    #[test]
    #[should_panic(expected = "HostError: Error(Contract, #2)")]
    fn test_add_goal_empty_content() {
        let env = Env::default();
        env.mock_all_auths();

        let contract_id = env.register(CourseRegistry, {});
        let client = CourseRegistryClient::new(&env, &contract_id);

        let creator: Address = Address::generate(&env);

        let course: Course = client.create_course(
            &creator,
            &String::from_str(&env, "Test Course"),
            &String::from_str(&env, "Test Description"),
            &1000_u128,
            &Some(String::from_str(&env, "category")),
            &Some(String::from_str(&env, "language")),
            &Some(String::from_str(&env, "thumbnail_url")),
            &None,
            &None,
        );

        let goal_content = String::from_str(&env, "");
        client.add_goal(&creator, &course.id, &goal_content);
    }

    #[test]
    fn test_add_multiple_goals() {
        let env = Env::default();
        env.mock_all_auths();

        let contract_id = env.register(CourseRegistry, {});
        let client = CourseRegistryClient::new(&env, &contract_id);

        let creator: Address = Address::generate(&env);

        let course: Course = client.create_course(
            &creator,
            &String::from_str(&env, "Test Course"),
            &String::from_str(&env, "Test Description"),
            &1000_u128,
            &Some(String::from_str(&env, "category")),
            &Some(String::from_str(&env, "language")),
            &Some(String::from_str(&env, "thumbnail_url")),
            &None,
            &None,
        );

        let goal_content1 = String::from_str(&env, "Learn the basics of Rust");
        let goal1 = client.add_goal(&creator, &course.id, &goal_content1);

        let goal_content2 = String::from_str(&env, "Understand ownership and borrowing");
        let goal2 = client.add_goal(&creator, &course.id, &goal_content2);

        assert_eq!(goal1.course_id, course.id);
        assert_eq!(goal1.content, goal_content1);
        assert_eq!(goal1.created_by, creator);

        assert_eq!(goal2.course_id, course.id);
        assert_eq!(goal2.content, goal_content2);
        assert_eq!(goal2.created_by, creator);

        assert!(goal2.created_at >= goal1.created_at);
    }
}<|MERGE_RESOLUTION|>--- conflicted
+++ resolved
@@ -10,33 +10,24 @@
 
 pub fn add_goal(env: Env, creator: Address, course_id: String, content: String) -> CourseGoal {
     creator.require_auth();
-<<<<<<< HEAD
-    // Validate input
-    if course_id.is_empty() {
-        handle_error(&env, Error::InvalidInput)
-    }
-    // Validate goal content - prevent empty or whitespace-only content
-    if content.is_empty() || content.trim().is_empty() {
-        handle_error(&env, Error::EmptyGoalContent)
-=======
     
     // Validate input parameters
     if course_id.is_empty() {
         handle_error(&env, Error::EmptyCourseId);
     }
     
-    if content.is_empty() {
+    // Validate goal content - prevent empty or whitespace-only content
+    if content.is_empty() || content.trim().is_empty() {
         handle_error(&env, Error::EmptyGoalContent);
     }
     
     // Check string lengths to prevent extremely long values
     if course_id.len() > 100 {
-        handle_error(&env, Error::EmptyCourseId);
+        handle_error(&env, Error::InvalidInput);
     }
     
     if content.len() > 1000 {
-        handle_error(&env, Error::EmptyGoalContent);
->>>>>>> 4979d221
+        handle_error(&env, Error::InvalidInput);
     }
 
     // Load course
