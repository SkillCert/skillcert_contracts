--- conflicted
+++ resolved
@@ -29,15 +29,11 @@
     }
 
     // --- Title update (validate + uniqueness) ---
-<<<<<<< HEAD
+
     if let Some(t) = params.new_title {
         let t_str = t.to_string();
         let t_trim = t_str.trim();
-=======
-    if let Some(t) = new_title {
-        let t_str = t;
-        let t_trim = trim(&env, &t_str);
->>>>>>> 0c924d06
+      
         if t_trim.is_empty() {
             panic!("Course error: Course Title cannot be empty");
         }
