// SPDX-License-Identifier: MIT
// Copyright (c) 2025 SkillCert

use soroban_sdk::{symbol_short, Address, Env, Map, String, Symbol, Vec};

use crate::error::{handle_error, Error};
use crate::schema::{Course, DataKey};

const COURSE_KEY: Symbol = symbol_short!("course");

const PREREQ_UPDATED_EVENT: Symbol = symbol_short!("preqEdit");

pub fn edit_prerequisite(
    env: Env,
    creator: Address,
    course_id: String,
    new_prerequisites: Vec<String>,
) {
    creator.require_auth();

    // Load course to verify it exists and check authorization
    let course_key: (Symbol, String) = (COURSE_KEY, course_id.clone());
    let course: Course = env
        .storage()
        .persistent()
        .get(&course_key)
        .expect("Course not found");

    // Authorization: only creator can edit prerequisites
    if course.creator != creator {
        handle_error(&env, Error::Unauthorized)
    }

    // Validate that all prerequisite courses exist
    for prerequisite_id in new_prerequisites.iter() {
        let prereq_course_key: (Symbol, String) = (COURSE_KEY, prerequisite_id.clone());
        if !env.storage().persistent().has(&prereq_course_key) {
            handle_error(&env, Error::PrereqCourseNotFound)
        }
    }

    // Validate no duplicate prerequisites
    validate_no_duplicate_prerequisites(&env, &new_prerequisites);

    // Prevent circular dependencies
    validate_no_circular_dependency(&env, &course_id, &new_prerequisites);

    // Save updated prerequisites
    env.storage().persistent().set(
        &DataKey::CoursePrerequisites(course_id.clone()),
        &new_prerequisites,
    );

    // Emit event
    env.events().publish(
        (PREREQ_UPDATED_EVENT, course_id),
        new_prerequisites,
    );
}

fn validate_no_circular_dependency(env: &Env, course_id: &String, new_prerequisites: &Vec<String>) {
    // Check if course_id appears in new_prerequisites (direct circular dependency)
    for prerequisite_id in new_prerequisites.iter() {
        if prerequisite_id.eq(course_id) {
            handle_error(env, Error::SelfPrerequisite)
        }
    }

    // Check for indirect circular dependencies using DFS
    let mut visited: Map<String, bool> = Map::new(env);
    let mut rec_stack: Map<String, bool> = Map::new(env);

    for prerequisite_id in new_prerequisites.iter() {
        if has_cycle(
            env,
            &prerequisite_id,
            course_id,
            &mut visited,
            &mut rec_stack,
        ) {
            handle_error(env, Error::CircularDependency);
        }
    }
}

fn has_cycle(
    env: &Env,
    current_course: &String,
    target_course: &String,
    visited: &mut Map<String, bool>,
    rec_stack: &mut Map<String, bool>,
) -> bool {
    // If we've reached the target course, we found a cycle
    if current_course.eq(target_course) {
        return true;
    }

    // If already in recursion stack, we have a cycle
    if rec_stack.contains_key(current_course.clone()) {
        return true;
    }

    // If already visited and not in recursion stack, no cycle from this path
    if visited.contains_key(current_course.clone()) {
        return false;
    }

    // Mark as visited and add to recursion stack
    visited.set(current_course.clone(), true);
    rec_stack.set(current_course.clone(), true);

    // Get prerequisites for current course
    let prerequisites: Vec<String> = env
        .storage()
        .persistent()
        .get(&DataKey::CoursePrerequisites(current_course.clone()))
        .unwrap_or(Vec::new(env));

    // Recursively check all prerequisites
    for prerequisite in prerequisites.iter() {
        if has_cycle(env, &prerequisite, target_course, visited, rec_stack) {
            return true;
        }
    }

    // Remove from recursion stack before returning
    rec_stack.remove(current_course.clone());
    false
}

/// Validates that there are no duplicate prerequisites in the list
fn validate_no_duplicate_prerequisites(env: &Env, prerequisites: &Vec<String>) {
    let mut seen = Map::new(env);
    
    for prerequisite_id in prerequisites.iter() {
        if seen.contains_key(prerequisite_id.clone()) {
            handle_error(&env, Error::DuplicatePrerequisite);
        }
        seen.set(prerequisite_id.clone(), true);
    }
}

#[cfg(test)]
mod tests {
    use super::*;
    use crate::CourseRegistry;
    use crate::CourseRegistryClient;
    use soroban_sdk::{
        testutils::{Address as TestAddress, Events},
        Address, Env, String, Val,
    };

    #[test]
    fn test_edit_prerequisite_success() {
        let env: Env = Env::default();
        env.mock_all_auths();

        let contract_id: Address = env.register(CourseRegistry, ());
        let client: CourseRegistryClient<'_> = CourseRegistryClient::new(&env, &contract_id);

        let creator: Address = Address::generate(&env);
        let course1: Course = client.create_course(
            &creator,
            &String::from_str(&env, "Course 1"),
            &String::from_str(&env, "description"),
            &crate::schema::DEFAULT_COURSE_PRICE,
            &None,
            &None,
            &None,
            &None,
            &None,
        );
        let course2 = client.create_course(
            &creator,
            &String::from_str(&env, "Course 2"),
            &String::from_str(&env, "description"),
            &crate::schema::DEFAULT_COURSE_PRICE,
            &None,
            &None,
            &None,
            &None,
            &None,
        );
        let course3 = client.create_course(
            &creator,
            &String::from_str(&env, "Course 3"),
            &String::from_str(&env, "description"),
            &crate::schema::DEFAULT_COURSE_PRICE,
            &None,
            &None,
            &None,
            &None,
            &None,
        );

        let mut prerequisites: Vec<String> = Vec::new(&env);
        prerequisites.push_back(course2.id.clone());
        prerequisites.push_back(course3.id.clone());

        client.edit_prerequisite(&creator, &course1.id.clone(), &prerequisites.clone());

        let events: Vec<(Address, Vec<Val>, Val)> = env.events().all();
        assert!(!events.is_empty());

        let stored_prerequisites: Vec<String> = env.as_contract(&contract_id, || {
            env.storage()
                .persistent()
                .get(&DataKey::CoursePrerequisites(course1.id.clone()))
                .unwrap()
        });

        assert_eq!(stored_prerequisites.len(), 2);
        assert_eq!(stored_prerequisites.get(0).unwrap(), course2.id);
        assert_eq!(stored_prerequisites.get(1).unwrap(), course3.id);
    }

    #[test]
    fn test_edit_prerequisite_replace_existing() {
        let env = Env::default();
        env.mock_all_auths();

        let contract_id = env.register(CourseRegistry, ());
        let client = CourseRegistryClient::new(&env, &contract_id);
        
        // Initialize course rate limiting with permissive settings for testing
        env.as_contract(&contract_id, || {
            use crate::schema::{DataKey, CourseRateLimitConfig};
            let permissive_config = CourseRateLimitConfig {
                window_seconds: 3600,
                max_courses_per_window: 100,
            };
            let config_key = DataKey::CourseRateLimitConfig;
            env.storage().persistent().set(&config_key, &permissive_config);
        });

        let creator: Address = Address::generate(&env);
        let course1 = client.create_course(
            &creator,
            &String::from_str(&env, "Course 1"),
            &String::from_str(&env, "description"),
            &crate::schema::DEFAULT_COURSE_PRICE,
            &None,
            &None,
            &None,
            &None,
            &None,
        );
        let course2 = client.create_course(
            &creator,
            &String::from_str(&env, "Course 2"),
            &String::from_str(&env, "description"),
            &crate::schema::DEFAULT_COURSE_PRICE,
            &None,
            &None,
            &None,
            &None,
            &None,
        );
        let course3 = client.create_course(
            &creator,
            &String::from_str(&env, "Course 3"),
            &String::from_str(&env, "description"),
            &crate::schema::DEFAULT_COURSE_PRICE,
            &None,
            &None,
            &None,
            &None,
            &None,
        );
        let course4 = client.create_course(
            &creator,
            &String::from_str(&env, "Course 4"),
            &String::from_str(&env, "description"),
            &crate::schema::DEFAULT_COURSE_PRICE,
            &None,
            &None,
            &None,
            &None,
            &None,
        );

        let mut initial_prerequisites = Vec::new(&env);
        initial_prerequisites.push_back(course2.id.clone());
        client.edit_prerequisite(&creator, &course1.id, &initial_prerequisites);

        let mut new_prerequisites = Vec::new(&env);
        new_prerequisites.push_back(course3.id.clone());
        new_prerequisites.push_back(course4.id.clone());
        client.edit_prerequisite(&creator, &course1.id, &new_prerequisites);

        let stored_prerequisites: Vec<String> = env.as_contract(&contract_id, || {
            env.storage()
                .persistent()
                .get(&DataKey::CoursePrerequisites(course1.id.clone()))
                .unwrap()
        });

        assert_eq!(stored_prerequisites.len(), 2);
        assert_eq!(stored_prerequisites.get(0).unwrap(), course3.id);
        assert_eq!(stored_prerequisites.get(1).unwrap(), course4.id);
    }

    #[test]
    fn test_edit_prerequisite_empty_list() {
        let env = Env::default();
        env.mock_all_auths();

        let contract_id = env.register(CourseRegistry, ());
        let client = CourseRegistryClient::new(&env, &contract_id);

        let creator: Address = Address::generate(&env);
        let course1 = client.create_course(
            &creator,
            &String::from_str(&env, "Course 1"),
            &String::from_str(&env, "description"),
            &crate::schema::DEFAULT_COURSE_PRICE,
            &None,
            &None,
            &None,
            &None,
            &None,
        );
        let course2 = client.create_course(
            &creator,
            &String::from_str(&env, "Course 2"),
            &String::from_str(&env, "description"),
            &crate::schema::DEFAULT_COURSE_PRICE,
            &None,
            &None,
            &None,
            &None,
            &None,
        );

        let mut initial_prerequisites = Vec::new(&env);
        initial_prerequisites.push_back(course2.id.clone());
        client.edit_prerequisite(&creator, &course1.id, &initial_prerequisites);

        let empty_prerequisites = Vec::new(&env);
        client.edit_prerequisite(&creator, &course1.id.clone(), &empty_prerequisites);

        let stored_prerequisites: Vec<String> = env.as_contract(&contract_id, || {
            env.storage()
                .persistent()
                .get(&DataKey::CoursePrerequisites(course1.id.clone()))
                .unwrap()
        });

        assert_eq!(stored_prerequisites.len(), 0);
    }

    #[test]
    #[should_panic(expected = "Course not found")]
    fn test_edit_prerequisite_course_not_found() {
        let env = Env::default();
        env.mock_all_auths();

        let contract_id = env.register(CourseRegistry, ());
        let client = CourseRegistryClient::new(&env, &contract_id);

        client.edit_prerequisite(
            &Address::generate(&env),
            &String::from_str(&env, "404"),
            &Vec::new(&env),
        );
    }

    #[test]
    #[should_panic(expected = "HostError: Error(Contract, #13)")]
    fn test_edit_prerequisite_invalid_prerequisite() {
        let env = Env::default();
        env.mock_all_auths();

        let contract_id = env.register(CourseRegistry, ());
        let client = CourseRegistryClient::new(&env, &contract_id);

        let creator: Address = Address::generate(&env);
        let course1 = client.create_course(
            &creator,
            &String::from_str(&env, "Course 1"),
            &String::from_str(&env, "description"),
            &crate::schema::DEFAULT_COURSE_PRICE,
            &None,
            &None,
            &None,
            &None,
            &None,
        );

        let mut prerequisites = Vec::new(&env);
        prerequisites.push_back(String::from_str(&env, "404"));

        client.edit_prerequisite(&creator, &course1.id, &prerequisites);
    }

    #[test]
    #[should_panic(expected = "HostError: Error(Contract, #14)")]
    fn test_edit_prerequisite_direct_circular_dependency() {
        let env = Env::default();
        env.mock_all_auths();

        let contract_id = env.register(CourseRegistry, ());
        let client = CourseRegistryClient::new(&env, &contract_id);

        let creator: Address = Address::generate(&env);
        let course1 = client.create_course(
            &creator,
            &String::from_str(&env, "Course 1"),
            &String::from_str(&env, "description"),
            &1000,
            &None,
            &None,
            &None,
            &None,
            &None,
        );

        let mut prerequisites = Vec::new(&env);
        prerequisites.push_back(course1.id.clone());

        client.edit_prerequisite(&creator, &course1.id, &prerequisites);
    }

    #[test]
    #[should_panic(expected = "HostError: Error(Contract, #15)")]
    fn test_edit_prerequisite_indirect_circular_dependency() {
        let env = Env::default();
        env.mock_all_auths();

        let contract_id = env.register(CourseRegistry, ());
        let client = CourseRegistryClient::new(&env, &contract_id);

        let creator: Address = Address::generate(&env);
        let course1 = client.create_course(
            &creator,
            &String::from_str(&env, "Course 1"),
            &String::from_str(&env, "description"),
            &1000,
            &None,
            &None,
            &None,
            &None,
            &None,
        );
        let course2 = client.create_course(
            &creator,
            &String::from_str(&env, "Course 2"),
            &String::from_str(&env, "description"),
            &crate::schema::DEFAULT_COURSE_PRICE,
            &None,
            &None,
            &None,
            &None,
            &None,
        );
        let course3 = client.create_course(
            &creator,
            &String::from_str(&env, "Course 3"),
            &String::from_str(&env, "description"),
            &crate::schema::DEFAULT_COURSE_PRICE,
            &None,
            &None,
            &None,
            &None,
            &None,
        );

        let mut prerequisites2 = Vec::new(&env);
        prerequisites2.push_back(course3.id.clone());
        client.edit_prerequisite(&creator, &course2.id, &prerequisites2);

        let mut prerequisites1 = Vec::new(&env);
        prerequisites1.push_back(course2.id.clone());
        client.edit_prerequisite(&creator, &course1.id, &prerequisites1);

        let mut prerequisites3 = Vec::new(&env);
        prerequisites3.push_back(course1.id.clone());
        client.edit_prerequisite(&creator, &course3.id, &prerequisites3);
    }

    #[test]
    fn test_edit_prerequisite_authorization() {
        let env = Env::default();

        env.mock_all_auths();

        let contract_id = env.register(CourseRegistry, ());
        let client = CourseRegistryClient::new(&env, &contract_id);

        let creator: Address = Address::generate(&env);
        let course1 = client.create_course(
            &creator,
            &String::from_str(&env, "Course 1"),
            &String::from_str(&env, "description"),
            &1000,
            &None,
            &None,
            &None,
            &None,
            &None,
        );
        let course2 = client.create_course(
            &creator,
            &String::from_str(&env, "Course 2"),
            &String::from_str(&env, "description"),
            &1000,
            &None,
            &None,
            &None,
            &None,
            &None,
        );

        let mut prerequisites = Vec::new(&env);
        prerequisites.push_back(course2.id.clone());

        client.edit_prerequisite(&creator, &course1.id, &prerequisites);

        let stored_prerequisites: Vec<String> = env.as_contract(&contract_id, || {
            env.storage()
                .persistent()
                .get(&DataKey::CoursePrerequisites(course1.id))
                .unwrap()
        });
        assert_eq!(stored_prerequisites.len(), 1);
    }

    #[test]
    fn test_edit_prerequisite_complex_chain() {
        let env = Env::default();
        env.mock_all_auths();

        let contract_id = env.register(CourseRegistry, ());
        let client = CourseRegistryClient::new(&env, &contract_id);
        
        // Initialize course rate limiting with permissive settings for testing
        env.as_contract(&contract_id, || {
            use crate::schema::{DataKey, CourseRateLimitConfig};
            let permissive_config = CourseRateLimitConfig {
                window_seconds: 3600,
                max_courses_per_window: 100,
            };
            let config_key = DataKey::CourseRateLimitConfig;
            env.storage().persistent().set(&config_key, &permissive_config);
        });

        let creator: Address = Address::generate(&env);
        let course1 = client.create_course(
            &creator,
            &String::from_str(&env, "Course 1"),
            &String::from_str(&env, "description"),
            &1000,
            &None,
            &None,
            &None,
            &None,
            &None,
        );
        let course2 = client.create_course(
            &creator,
            &String::from_str(&env, "Course 2"),
            &String::from_str(&env, "description"),
            &1000,
            &None,
            &None,
            &None,
            &None,
            &None,
        );
        let course3 = client.create_course(
            &creator,
            &String::from_str(&env, "Course 3"),
            &String::from_str(&env, "description"),
            &1000,
            &None,
            &None,
            &None,
            &None,
            &None,
        );
        let course4 = client.create_course(
            &creator,
            &String::from_str(&env, "Course 4"),
            &String::from_str(&env, "description"),
            &crate::schema::DEFAULT_COURSE_PRICE,
            &None,
            &None,
            &None,
            &None,
            &None,
        );
        let course5 = client.create_course(
            &creator,
            &String::from_str(&env, "Course 5"),
            &String::from_str(&env, "description"),
            &crate::schema::DEFAULT_COURSE_PRICE,
            &None,
            &None,
            &None,
            &None,
            &None,
        );

        let mut prerequisites2 = Vec::new(&env);
        prerequisites2.push_back(course4.id.clone());
        client.edit_prerequisite(&creator, &course2.id, &prerequisites2);

        let mut prerequisites3 = Vec::new(&env);
        prerequisites3.push_back(course5.id.clone());
        client.edit_prerequisite(&creator, &course3.id, &prerequisites3);

        let mut prerequisites1 = Vec::new(&env);
        prerequisites1.push_back(course2.id.clone());
        prerequisites1.push_back(course3.id.clone());
        client.edit_prerequisite(&creator, &course1.id, &prerequisites1);

        let stored_prerequisites: Vec<String> = env.as_contract(&contract_id, || {
            env.storage()
                .persistent()
                .get(&DataKey::CoursePrerequisites(course1.id))
                .unwrap()
        });
        assert_eq!(stored_prerequisites.len(), 2);
    }

    #[test]
<<<<<<< HEAD
    #[should_panic(expected = "HostError: Error(Contract, #34)")]
=======
    #[should_panic(expected = "HostError: Error(Contract, #56)")]
>>>>>>> 32220025
    fn test_edit_prerequisite_duplicate_validation() {
        let env = Env::default();
        env.mock_all_auths();

        let contract_id = env.register(CourseRegistry, ());
        let client = CourseRegistryClient::new(&env, &contract_id);

        let creator: Address = Address::generate(&env);
        
        let course1 = client.create_course(
            &creator,
            &String::from_str(&env, "Course 1"),
            &String::from_str(&env, "Description 1"),
            &1000,
            &None,
            &None,
            &None,
            &None,
            &None,
        );

        let course2 = client.create_course(
            &creator,
            &String::from_str(&env, "Course 2"),
            &String::from_str(&env, "Description 2"),
            &1000,
            &None,
            &None,
            &None,
            &None,
            &None,
        );

        // Try to edit with duplicate prerequisites
        let mut prerequisites = Vec::new(&env);
        prerequisites.push_back(course2.id.clone());
        prerequisites.push_back(course2.id.clone()); // Duplicate

        client.edit_prerequisite(&creator, &course1.id, &prerequisites);
    }

    #[test]
    fn test_edit_prerequisite_no_duplicates_success() {
        let env = Env::default();
        env.mock_all_auths();

        let contract_id = env.register(CourseRegistry, ());
        let client = CourseRegistryClient::new(&env, &contract_id);

        let creator: Address = Address::generate(&env);
        
        let course1 = client.create_course(
            &creator,
            &String::from_str(&env, "Course 1"),
            &String::from_str(&env, "Description 1"),
            &1000,
            &None,
            &None,
            &None,
            &None,
            &None,
        );

        let course2 = client.create_course(
            &creator,
            &String::from_str(&env, "Course 2"),
            &String::from_str(&env, "Description 2"),
            &1000,
            &None,
            &None,
            &None,
            &None,
            &None,
        );

        let course3 = client.create_course(
            &creator,
            &String::from_str(&env, "Course 3"),
            &String::from_str(&env, "Description 3"),
            &1000,
            &None,
            &None,
            &None,
            &None,
            &None,
        );

        // Edit with unique prerequisites
        let mut prerequisites = Vec::new(&env);
        prerequisites.push_back(course2.id.clone());
        prerequisites.push_back(course3.id.clone());

        client.edit_prerequisite(&creator, &course1.id, &prerequisites);

        // Verify prerequisites were saved correctly
        let stored_prerequisites: Vec<String> = env.as_contract(&contract_id, || {
            env.storage()
                .persistent()
                .get(&DataKey::CoursePrerequisites(course1.id.clone()))
                .unwrap()
        });

        assert_eq!(stored_prerequisites.len(), 2);
        assert_eq!(stored_prerequisites.get(0).unwrap(), course2.id);
        assert_eq!(stored_prerequisites.get(1).unwrap(), course3.id);
    }
}<|MERGE_RESOLUTION|>--- conflicted
+++ resolved
@@ -624,11 +624,7 @@
     }
 
     #[test]
-<<<<<<< HEAD
-    #[should_panic(expected = "HostError: Error(Contract, #34)")]
-=======
     #[should_panic(expected = "HostError: Error(Contract, #56)")]
->>>>>>> 32220025
     fn test_edit_prerequisite_duplicate_validation() {
         let env = Env::default();
         env.mock_all_auths();
