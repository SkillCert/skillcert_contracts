// SPDX-License-Identifier: MIT
// Copyright (c) 2025 SkillCert

use soroban_sdk::{contracterror, panic_with_error, Env};

#[contracterror]
#[derive(Copy, Clone, Debug, Eq, PartialEq, PartialOrd, Ord)]
#[repr(u32)]
pub enum Error {
    OnlyCreatorCanAddGoals = 1,
    EmptyGoalContent = 2,
    CourseIdNotExist = 3,
    OnlyCreatorCanArchive = 4,
    CourseAlreadyArchived = 5,
    Unauthorized = 6,
    NameRequired = 7,
    EmptyCourseTitle = 8,
    InvalidPrice = 9,
    DuplicateCourseTitle = 10,
    DuplicateCourseId = 11,
    OnlyCreatorCanEditPrereqs = 12,
    PrereqCourseNotFound = 13,
    SelfPrerequisite = 14,
    CircularDependency = 15,
    EmptyCourseId = 16,
    CourseNotFound = 17,
    EmptyNewGoalContent = 18,
    EmptyGoalId = 19,
    GoalCourseMismatch = 20,
    ModuleNotFound = 21,
    UnauthorizedCaller = 401,
    UnauthorizedCourseAccess = 402,
    InvalidAdminOperation = 403,
    EmptyModuleTitle = 404,
    DuplicateModulePosition = 405,
    EmptyModuleId = 22,
    PrereqNotInList = 23,
    InvalidModulePosition = 24,
    InvalidModuleTitle = 25,
    InvalidCourseDescription = 26,
    InvalidCategoryName = 27,
    EmptyCategory = 28,
    InvalidInput = 29,
    InvalidPrice100 = 30,
    AlreadyInitialized = 31,
<<<<<<< HEAD
    // Rate limiting errors
    CourseRateLimitExceeded = 32,
    CourseRateLimitNotConfigured = 33,
=======
    DuplicatePrerequisite = 32,
>>>>>>> 1da7e747
}

pub fn handle_error(env: &Env, error: Error) -> ! {
    panic_with_error!(env, error);
}<|MERGE_RESOLUTION|>--- conflicted
+++ resolved
@@ -43,13 +43,10 @@
     InvalidInput = 29,
     InvalidPrice100 = 30,
     AlreadyInitialized = 31,
-<<<<<<< HEAD
     // Rate limiting errors
     CourseRateLimitExceeded = 32,
     CourseRateLimitNotConfigured = 33,
-=======
-    DuplicatePrerequisite = 32,
->>>>>>> 1da7e747
+    DuplicatePrerequisite = 34,
 }
 
 pub fn handle_error(env: &Env, error: Error) -> ! {
