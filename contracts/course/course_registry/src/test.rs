--- conflicted
+++ resolved
@@ -309,12 +309,7 @@
     let env: Env = Env::default();
     let contract_id: Address = env.register(CourseRegistry, ());
     // No courses created, should return empty vector
-<<<<<<< HEAD
-    let cats: Vec<Category> =
-        env.as_contract(&contract_id, || course_registry_list_categories(&env));
-=======
     let cats: Vec<Category> = env.as_contract(&contract_id, || list_categories(&env));
->>>>>>> 53517316
     assert_eq!(cats.len(), 0);
 }
 
