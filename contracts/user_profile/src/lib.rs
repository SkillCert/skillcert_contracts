// SPDX-License-Identifier: MIT
// Copyright (c) 2025 SkillCert

#![no_std]

/// Contract version for tracking deployments and upgrades
pub const VERSION: &str = "1.0.0";

pub mod functions;
<<<<<<< HEAD
pub mod schema;
=======
pub mod error;
>>>>>>> 4979d221

#[cfg(test)]
mod test;

use crate::schema::UserProfile;
use soroban_sdk::{contract, contractimpl, Address, Env};

/// User Profile Contract
///
/// This contract provides read-only access to user profile information
/// with privacy controls and permission checks.
#[contract]
pub struct UserProfileContract;

#[contractimpl]
impl UserProfileContract {
    /// Get a user profile by address.
    ///
    /// This function retrieves a user's profile information using their blockchain address.
    /// This is a public function that returns basic profile information.
    ///
    /// # Arguments
    ///
    /// * `env` - The Soroban environment
    /// * `user_address` - The blockchain address of the user whose profile to retrieve
    ///
    /// # Returns
    ///
    /// Returns the `UserProfile` containing the user's information.
    pub fn get_user_profile(env: Env, user_address: Address) -> UserProfile {
        functions::get_user_profile::user_profile_get_user_profile(&env, user_address)
    }

    /// Get a user profile with privacy controls.
    ///
    /// This function retrieves a user's profile information while respecting
    /// privacy settings. Sensitive information like email may be hidden
    /// depending on the requester's relationship to the profile owner.
    ///
    /// # Arguments
    ///
    /// * `env` - The Soroban environment
    /// * `user_address` - The blockchain address of the user whose profile to retrieve
    /// * `requester_address` - The address of the user requesting the profile
    ///
    /// # Returns
    ///
    /// Returns the `UserProfile` with privacy-filtered information.
    pub fn get_user_profile_with_privacy(
        env: Env,
        user_address: Address,
        requester_address: Address,
    ) -> UserProfile {
        functions::get_user_profile::get_user_profile_with_privacy(
            &env,
            user_address,
            requester_address,
        )
    }
}<|MERGE_RESOLUTION|>--- conflicted
+++ resolved
@@ -7,11 +7,8 @@
 pub const VERSION: &str = "1.0.0";
 
 pub mod functions;
-<<<<<<< HEAD
+pub mod error;
 pub mod schema;
-=======
-pub mod error;
->>>>>>> 4979d221
 
 #[cfg(test)]
 mod test;
