// SPDX-License-Identifier: MIT
// Copyright (c) 2025 SkillCert

#![no_std]

<<<<<<< HEAD
=======
/// Contract version for tracking deployments and upgrades
pub const VERSION: &str = "1.0.0";

>>>>>>> 53517316
pub mod functions;
pub mod schema;

#[cfg(test)]
mod test;

use crate::schema::UserProfile;
use soroban_sdk::{contract, contractimpl, Address, Env};

/// User Profile Contract
///
/// This contract provides read-only access to user profile information
/// with privacy controls and permission checks.
#[contract]
pub struct UserProfileContract;

#[contractimpl]
impl UserProfileContract {
    /// Get a user profile by address.
    ///
    /// This function retrieves a user's profile information using their blockchain address.
    /// This is a public function that returns basic profile information.
    ///
    /// # Arguments
    ///
    /// * `env` - The Soroban environment
    /// * `user_address` - The blockchain address of the user whose profile to retrieve
    ///
    /// # Returns
    ///
    /// Returns the `UserProfile` containing the user's information.
    pub fn get_user_profile(env: Env, user_address: Address) -> UserProfile {
        functions::get_user_profile::get_user_profile(&env, user_address)
    }

    /// Get a user profile with privacy controls.
    ///
    /// This function retrieves a user's profile information while respecting
    /// privacy settings. Sensitive information like email may be hidden
    /// depending on the requester's relationship to the profile owner.
    ///
    /// # Arguments
    ///
    /// * `env` - The Soroban environment
    /// * `user_address` - The blockchain address of the user whose profile to retrieve
    /// * `requester_address` - The address of the user requesting the profile
    ///
    /// # Returns
    ///
    /// Returns the `UserProfile` with privacy-filtered information.
    pub fn get_user_profile_with_privacy(
        env: Env,
        user_address: Address,
        requester_address: Address,
    ) -> UserProfile {
<<<<<<< HEAD
        functions::get_user_profile::user_profile_get_user_profile_with_privacy(
=======
        functions::get_user_profile::get_user_profile_with_privacy(
>>>>>>> 53517316
            &env,
            user_address,
            requester_address,
        )
    }
}<|MERGE_RESOLUTION|>--- conflicted
+++ resolved
@@ -3,12 +3,9 @@
 
 #![no_std]
 
-<<<<<<< HEAD
-=======
 /// Contract version for tracking deployments and upgrades
 pub const VERSION: &str = "1.0.0";
 
->>>>>>> 53517316
 pub mod functions;
 pub mod schema;
 
@@ -64,11 +61,7 @@
         user_address: Address,
         requester_address: Address,
     ) -> UserProfile {
-<<<<<<< HEAD
-        functions::get_user_profile::user_profile_get_user_profile_with_privacy(
-=======
         functions::get_user_profile::get_user_profile_with_privacy(
->>>>>>> 53517316
             &env,
             user_address,
             requester_address,
