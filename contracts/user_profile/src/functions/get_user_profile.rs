// SPDX-License-Identifier: MIT
// Copyright (c) 2025 SkillCert

use soroban_sdk::{Address, Env, Symbol};

use crate::schema::UserProfile;

<<<<<<< HEAD
pub fn user_profile_get_user_profile(env: &Env, user_address: Address) -> UserProfile {
    // Input validation
    // If Address type supports is_empty or similar, add check. Otherwise, skip.
    // For demonstration, assume Address cannot be empty.
=======
pub fn get_user_profile(env: &Env, user_address: Address) -> UserProfile {
    // Create the storage key for the user profile
>>>>>>> 53517316
    let key = Symbol::new(env, "profile");

    // Get the user profile from storage
    let profile: UserProfile = env
        .storage()
        .instance()
        .get(&(key, user_address.clone()))
        .expect("User profile not found");

    profile
}

// Function to get user profile with privacy check
// Returns profile only if it's public or if the requester is the profile owner
<<<<<<< HEAD
pub fn user_profile_get_user_profile_with_privacy(
=======
pub fn get_user_profile_with_privacy(
>>>>>>> 53517316
    env: &Env,
    user_address: Address,
    requester_address: Address,
) -> UserProfile {
    // Input validation
    // If Address type supports is_empty or similar, add check. Otherwise, skip.
    let key = Symbol::new(env, "profile");

<<<<<<< HEAD
=======
    // TODO: Implement caching mechanism for frequently accessed profiles

>>>>>>> 53517316
    // Get the user profile from storage
    let mut profile: UserProfile = env
        .storage()
        .instance()
        .get(&(key, user_address.clone()))
        .expect("User profile not found");
<<<<<<< HEAD
=======

>>>>>>> 53517316
    // Check privacy settings
    // If profile is not public and requester is not the profile owner, hide email
    if !profile.privacy_public && requester_address != user_address {
        profile.email = None;
    }

    profile
}<|MERGE_RESOLUTION|>--- conflicted
+++ resolved
@@ -5,15 +5,15 @@
 
 use crate::schema::UserProfile;
 
-<<<<<<< HEAD
+ validate-input-parameter
 pub fn user_profile_get_user_profile(env: &Env, user_address: Address) -> UserProfile {
     // Input validation
     // If Address type supports is_empty or similar, add check. Otherwise, skip.
     // For demonstration, assume Address cannot be empty.
-=======
+
 pub fn get_user_profile(env: &Env, user_address: Address) -> UserProfile {
     // Create the storage key for the user profile
->>>>>>> 53517316
+ main
     let key = Symbol::new(env, "profile");
 
     // Get the user profile from storage
@@ -28,11 +28,7 @@
 
 // Function to get user profile with privacy check
 // Returns profile only if it's public or if the requester is the profile owner
-<<<<<<< HEAD
-pub fn user_profile_get_user_profile_with_privacy(
-=======
 pub fn get_user_profile_with_privacy(
->>>>>>> 53517316
     env: &Env,
     user_address: Address,
     requester_address: Address,
@@ -41,21 +37,12 @@
     // If Address type supports is_empty or similar, add check. Otherwise, skip.
     let key = Symbol::new(env, "profile");
 
-<<<<<<< HEAD
-=======
-    // TODO: Implement caching mechanism for frequently accessed profiles
-
->>>>>>> 53517316
     // Get the user profile from storage
     let mut profile: UserProfile = env
         .storage()
         .instance()
         .get(&(key, user_address.clone()))
         .expect("User profile not found");
-<<<<<<< HEAD
-=======
-
->>>>>>> 53517316
     // Check privacy settings
     // If profile is not public and requester is not the profile owner, hide email
     if !profile.privacy_public && requester_address != user_address {
