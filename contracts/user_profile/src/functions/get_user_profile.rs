--- conflicted
+++ resolved
@@ -12,14 +12,7 @@
     // Input validation
     // If Address type supports is_empty or similar, add check. Otherwise, skip.
     // For demonstration, assume Address cannot be empty.
-    
-<<<<<<< HEAD
-=======
-    // Create the storage key for the user profile
-    let key = Symbol::new(env, "profile");
-    let _storage_key = (key.clone(), user_address.clone());
-    
->>>>>>> 1da7e747
+
     // Get the user profile from storage with proper error handling
     match env
         .storage()
